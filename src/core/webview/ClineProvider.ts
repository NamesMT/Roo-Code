import os from "os"
import * as path from "path"
import fs from "fs/promises"
import EventEmitter from "events"

import { Anthropic } from "@anthropic-ai/sdk"
import { DEFAULT_PACKAGE_MANAGER_SOURCE } from "../../services/package-manager/constants"
import delay from "delay"
import axios from "axios"
import pWaitFor from "p-wait-for"
import * as vscode from "vscode"

import { GlobalState, ProviderSettings, RooCodeSettings } from "../../schemas"
import { t } from "../../i18n"
import { setPanel } from "../../activate/registerCommands"
import {
	ApiConfiguration,
	ApiProvider,
	ModelInfo,
	requestyDefaultModelId,
	requestyDefaultModelInfo,
	openRouterDefaultModelId,
	openRouterDefaultModelInfo,
	glamaDefaultModelId,
	glamaDefaultModelInfo,
} from "../../shared/api"
import { findLast } from "../../shared/array"
import { supportPrompt } from "../../shared/support-prompt"
import { GlobalFileNames } from "../../shared/globalFileNames"
import { HistoryItem } from "../../shared/HistoryItem"
import { ExtensionMessage } from "../../shared/ExtensionMessage"
import { Mode, PromptComponent, defaultModeSlug, getModeBySlug, getGroupName } from "../../shared/modes"
import { experimentDefault } from "../../shared/experiments"
import { formatLanguage } from "../../shared/language"
import { Terminal, TERMINAL_SHELL_INTEGRATION_TIMEOUT } from "../../integrations/terminal/Terminal"
import { downloadTask } from "../../integrations/misc/export-markdown"
import { getTheme } from "../../integrations/theme/getTheme"
import WorkspaceTracker from "../../integrations/workspace/WorkspaceTracker"
import { McpHub } from "../../services/mcp/McpHub"
import { McpServerManager } from "../../services/mcp/McpServerManager"
import { PackageManagerManager } from "../../services/package-manager"
import { ShadowCheckpointService } from "../../services/checkpoints/ShadowCheckpointService"
import { fileExistsAtPath } from "../../utils/fs"
import { setSoundEnabled } from "../../utils/sound"
import { setTtsEnabled, setTtsSpeed } from "../../utils/tts"
import { ContextProxy } from "../config/ContextProxy"
import { ProviderSettingsManager } from "../config/ProviderSettingsManager"
import { CustomModesManager } from "../config/CustomModesManager"
import { buildApiHandler } from "../../api"
import { ACTION_NAMES } from "../CodeActionProvider"
import { Cline, ClineOptions } from "../Cline"
import { getNonce } from "./getNonce"
import { getUri } from "./getUri"
import { telemetryService } from "../../services/telemetry/TelemetryService"
import { getWorkspacePath } from "../../utils/path"
import { webviewMessageHandler } from "./webviewMessageHandler"
import { WebviewMessage } from "../../shared/WebviewMessage"

/**
 * https://github.com/microsoft/vscode-webview-ui-toolkit-samples/blob/main/default/weather-webview/src/providers/WeatherViewProvider.ts
 * https://github.com/KumarVariable/vscode-extension-sidebar-html/blob/master/src/customSidebarViewProvider.ts
 */

export type ClineProviderEvents = {
	clineCreated: [cline: Cline]
}

export class ClineProvider extends EventEmitter<ClineProviderEvents> implements vscode.WebviewViewProvider {
	public static readonly sideBarId = "roo-cline.SidebarProvider" // used in package.json as the view's id. This value cannot be changed due to how vscode caches views based on their id, and updating the id would break existing instances of the extension.
	public static readonly tabPanelId = "roo-cline.TabPanelProvider"
	private static activeInstances: Set<ClineProvider> = new Set()
	private disposables: vscode.Disposable[] = []
	private view?: vscode.WebviewView | vscode.WebviewPanel
	private clineStack: Cline[] = []
	private _workspaceTracker?: WorkspaceTracker // workSpaceTracker read-only for access outside this class
	public get workspaceTracker(): WorkspaceTracker | undefined {
		return this._workspaceTracker
	}
	protected mcpHub?: McpHub // Change from private to protected
	private packageManagerManager?: PackageManagerManager

	public isViewLaunched = false
	public settingsImportedAt?: number
	public readonly latestAnnouncementId = "apr-16-2025-3-12" // update for v3.12.0 announcement
	public readonly contextProxy: ContextProxy
	public readonly providerSettingsManager: ProviderSettingsManager
	public readonly customModesManager: CustomModesManager

	constructor(
		readonly context: vscode.ExtensionContext,
		private readonly outputChannel: vscode.OutputChannel,
		private readonly renderContext: "sidebar" | "editor" = "sidebar",
	) {
		super()

		this.log("ClineProvider instantiated")
		this.contextProxy = new ContextProxy(context)
		ClineProvider.activeInstances.add(this)

		// Register this provider with the telemetry service to enable it to add
		// properties like mode and provider.
		telemetryService.setProvider(this)

		this._workspaceTracker = new WorkspaceTracker(this)

		this.providerSettingsManager = new ProviderSettingsManager(this.context)

		this.customModesManager = new CustomModesManager(this.context, async () => {
			await this.postStateToWebview()
		})

		// Initialize MCP Hub through the singleton manager
		McpServerManager.getInstance(this.context, this)
			.then((hub) => {
				this.mcpHub = hub
				this.mcpHub.registerClient()
			})
			.catch((error) => {
				this.log(`Failed to initialize MCP Hub: ${error}`)
			})
	}

	// Adds a new Cline instance to clineStack, marking the start of a new task.
	// The instance is pushed to the top of the stack (LIFO order).
	// When the task is completed, the top instance is removed, reactivating the previous task.
	async addClineToStack(cline: Cline) {
		console.log(`[subtasks] adding task ${cline.taskId}.${cline.instanceId} to stack`)

		// Add this cline instance into the stack that represents the order of all the called tasks.
		this.clineStack.push(cline)

		// Ensure getState() resolves correctly.
		const state = await this.getState()

		if (!state || typeof state.mode !== "string") {
			throw new Error(t("common:errors.retrieve_current_mode"))
		}
	}

	// Removes and destroys the top Cline instance (the current finished task),
	// activating the previous one (resuming the parent task).
	async removeClineFromStack() {
		if (this.clineStack.length === 0) {
			return
		}

		// Pop the top Cline instance from the stack.
		var cline = this.clineStack.pop()

		if (cline) {
			console.log(`[subtasks] removing task ${cline.taskId}.${cline.instanceId} from stack`)

			try {
				// Abort the running task and set isAbandoned to true so
				// all running promises will exit as well.
				await cline.abortTask(true)
			} catch (e) {
				this.log(
					`[subtasks] encountered error while aborting task ${cline.taskId}.${cline.instanceId}: ${e.message}`,
				)
			}

			// Make sure no reference kept, once promises end it will be
			// garbage collected.
			cline = undefined
		}
	}

	// returns the current cline object in the stack (the top one)
	// if the stack is empty, returns undefined
	getCurrentCline(): Cline | undefined {
		if (this.clineStack.length === 0) {
			return undefined
		}
		return this.clineStack[this.clineStack.length - 1]
	}

	// returns the current clineStack length (how many cline objects are in the stack)
	getClineStackSize(): number {
		return this.clineStack.length
	}

	public getCurrentTaskStack(): string[] {
		return this.clineStack.map((cline) => cline.taskId)
	}

	// remove the current task/cline instance (at the top of the stack), ao this task is finished
	// and resume the previous task/cline instance (if it exists)
	// this is used when a sub task is finished and the parent task needs to be resumed
	async finishSubTask(lastMessage: string) {
		console.log(`[subtasks] finishing subtask ${lastMessage}`)
		// remove the last cline instance from the stack (this is the finished sub task)
		await this.removeClineFromStack()
		// resume the last cline instance in the stack (if it exists - this is the 'parnt' calling task)
		this.getCurrentCline()?.resumePausedTask(lastMessage)
	}

	/*
	VSCode extensions use the disposable pattern to clean up resources when the sidebar/editor tab is closed by the user or system. This applies to event listening, commands, interacting with the UI, etc.
	- https://vscode-docs.readthedocs.io/en/stable/extensions/patterns-and-principles/
	- https://github.com/microsoft/vscode-extension-samples/blob/main/webview-sample/src/extension.ts
	*/
	async dispose() {
		this.log("Disposing ClineProvider...")
		await this.removeClineFromStack()
		this.log("Cleared task")

		if (this.view && "dispose" in this.view) {
			this.view.dispose()
			this.log("Disposed webview")
		}

		while (this.disposables.length) {
			const x = this.disposables.pop()

			if (x) {
				x.dispose()
			}
		}

		this._workspaceTracker?.dispose()
		this._workspaceTracker = undefined
		await this.mcpHub?.unregisterClient()
		this.mcpHub = undefined
		this.customModesManager?.dispose()
		this.log("Disposed all disposables")
		ClineProvider.activeInstances.delete(this)

		// Unregister from McpServerManager
		McpServerManager.unregisterProvider(this)
	}

	public static getVisibleInstance(): ClineProvider | undefined {
		return findLast(Array.from(this.activeInstances), (instance) => instance.view?.visible === true)
	}

	public static async getInstance(): Promise<ClineProvider | undefined> {
		let visibleProvider = ClineProvider.getVisibleInstance()

		// If no visible provider, try to show the sidebar view
		if (!visibleProvider) {
			await vscode.commands.executeCommand("roo-cline.SidebarProvider.focus")
			// Wait briefly for the view to become visible
			await delay(100)
			visibleProvider = ClineProvider.getVisibleInstance()
		}

		// If still no visible provider, return
		if (!visibleProvider) {
			return
		}

		return visibleProvider
	}

	public static async isActiveTask(): Promise<boolean> {
		const visibleProvider = await ClineProvider.getInstance()
		if (!visibleProvider) {
			return false
		}

		// check if there is a cline instance in the stack (if this provider has an active task)
		if (visibleProvider.getCurrentCline()) {
			return true
		}

		return false
	}

	public static async handleCodeAction(
		command: string,
		promptType: keyof typeof ACTION_NAMES,
		params: Record<string, string | any[]>,
	): Promise<void> {
		// Capture telemetry for code action usage
		telemetryService.captureCodeActionUsed(promptType)

		const visibleProvider = await ClineProvider.getInstance()

		if (!visibleProvider) {
			return
		}

		const { customSupportPrompts } = await visibleProvider.getState()

		const prompt = supportPrompt.create(promptType, params, customSupportPrompts)

		if (command.endsWith("addToContext")) {
			await visibleProvider.postMessageToWebview({
				type: "invoke",
				invoke: "setChatBoxMessage",
				text: prompt,
			})

			return
		}

		if (visibleProvider.getCurrentCline() && command.endsWith("InCurrentTask")) {
			await visibleProvider.postMessageToWebview({ type: "invoke", invoke: "sendMessage", text: prompt })
			return
		}

		await visibleProvider.initClineWithTask(prompt)
	}

	public static async handleTerminalAction(
		command: string,
		promptType: "TERMINAL_ADD_TO_CONTEXT" | "TERMINAL_FIX" | "TERMINAL_EXPLAIN",
		params: Record<string, string | any[]>,
	): Promise<void> {
		// Capture telemetry for terminal action usage
		telemetryService.captureCodeActionUsed(promptType)
		const visibleProvider = await ClineProvider.getInstance()
		if (!visibleProvider) {
			return
		}

		const { customSupportPrompts } = await visibleProvider.getState()

		const prompt = supportPrompt.create(promptType, params, customSupportPrompts)

		if (command.endsWith("AddToContext")) {
			await visibleProvider.postMessageToWebview({
				type: "invoke",
				invoke: "setChatBoxMessage",
				text: prompt,
			})
			return
		}

		if (visibleProvider.getCurrentCline() && command.endsWith("InCurrentTask")) {
			await visibleProvider.postMessageToWebview({
				type: "invoke",
				invoke: "sendMessage",
				text: prompt,
			})
			return
		}

		await visibleProvider.initClineWithTask(prompt)
	}

	async resolveWebviewView(webviewView: vscode.WebviewView | vscode.WebviewPanel) {
		this.log("Resolving webview view")

		if (!this.contextProxy.isInitialized) {
			await this.contextProxy.initialize()
		}

		this.view = webviewView

		// Set panel reference according to webview type
		if ("onDidChangeViewState" in webviewView) {
			// Tag page type
			setPanel(webviewView, "tab")
		} else if ("onDidChangeVisibility" in webviewView) {
			// Sidebar Type
			setPanel(webviewView, "sidebar")
		}

		// Initialize out-of-scope variables that need to recieve persistent global state values
		this.getState().then(
			({
				soundEnabled,
				terminalShellIntegrationTimeout,
				terminalCommandDelay,
				terminalZshClearEolMark,
				terminalZshOhMy,
				terminalZshP10k,
				terminalPowershellCounter,
				terminalZdotdir,
			}) => {
				setSoundEnabled(soundEnabled ?? false)
				Terminal.setShellIntegrationTimeout(
					terminalShellIntegrationTimeout ?? TERMINAL_SHELL_INTEGRATION_TIMEOUT,
				)
				Terminal.setCommandDelay(terminalCommandDelay ?? 0)
				Terminal.setTerminalZshClearEolMark(terminalZshClearEolMark ?? true)
				Terminal.setTerminalZshOhMy(terminalZshOhMy ?? false)
				Terminal.setTerminalZshP10k(terminalZshP10k ?? false)
				Terminal.setPowershellCounter(terminalPowershellCounter ?? false)
				Terminal.setTerminalZdotdir(terminalZdotdir ?? false)
			},
		)

		// Initialize tts enabled state
		this.getState().then(({ ttsEnabled }) => {
			setTtsEnabled(ttsEnabled ?? false)
		})

		// Initialize tts speed state
		this.getState().then(({ ttsSpeed }) => {
			setTtsSpeed(ttsSpeed ?? 1)
		})

		webviewView.webview.options = {
			// Allow scripts in the webview
			enableScripts: true,
			localResourceRoots: [this.contextProxy.extensionUri],
		}

		webviewView.webview.html =
			this.contextProxy.extensionMode === vscode.ExtensionMode.Development
				? await this.getHMRHtmlContent(webviewView.webview)
				: this.getHtmlContent(webviewView.webview)

		// Sets up an event listener to listen for messages passed from the webview view context
		// and executes code based on the message that is recieved
		this.setWebviewMessageListener(webviewView.webview)

		// Logs show up in bottom panel > Debug Console
		//console.log("registering listener")

		// Listen for when the panel becomes visible
		// https://github.com/microsoft/vscode-discussions/discussions/840
		if ("onDidChangeViewState" in webviewView) {
			// WebviewView and WebviewPanel have all the same properties except for this visibility listener
			// panel
			webviewView.onDidChangeViewState(
				() => {
					if (this.view?.visible) {
						this.postMessageToWebview({ type: "action", action: "didBecomeVisible" })
					}
				},
				null,
				this.disposables,
			)
		} else if ("onDidChangeVisibility" in webviewView) {
			// sidebar
			webviewView.onDidChangeVisibility(
				() => {
					if (this.view?.visible) {
						this.postMessageToWebview({ type: "action", action: "didBecomeVisible" })
					}
				},
				null,
				this.disposables,
			)
		}

		// Listen for when the view is disposed
		// This happens when the user closes the view or when the view is closed programmatically
		webviewView.onDidDispose(
			async () => {
				await this.dispose()
			},
			null,
			this.disposables,
		)

		// Listen for when color changes
		vscode.workspace.onDidChangeConfiguration(
			async (e) => {
				if (e && e.affectsConfiguration("workbench.colorTheme")) {
					// Sends latest theme name to webview
					await this.postMessageToWebview({ type: "theme", text: JSON.stringify(await getTheme()) })
				}
			},
			null,
			this.disposables,
		)

		// If the extension is starting a new session, clear previous task state.
		await this.removeClineFromStack()

		this.log("Webview view resolved")
	}

	public async initClineWithSubTask(parent: Cline, task?: string, images?: string[]) {
		return this.initClineWithTask(task, images, parent)
	}

	// When initializing a new task, (not from history but from a tool command
	// new_task) there is no need to remove the previouse task since the new
	// task is a subtask of the previous one, and when it finishes it is removed
	// from the stack and the caller is resumed in this way we can have a chain
	// of tasks, each one being a sub task of the previous one until the main
	// task is finished.
	public async initClineWithTask(
		task?: string,
		images?: string[],
		parentTask?: Cline,
		options: Partial<
			Pick<
				ClineOptions,
				| "customInstructions"
				| "enableDiff"
				| "enableCheckpoints"
				| "fuzzyMatchThreshold"
				| "consecutiveMistakeLimit"
				| "experiments"
			>
		> = {},
	) {
		const {
			apiConfiguration,
			customModePrompts,
			diffEnabled: enableDiff,
			enableCheckpoints,
			fuzzyMatchThreshold,
			mode,
			customInstructions: globalInstructions,
			experiments,
		} = await this.getState()

		const modePrompt = customModePrompts?.[mode] as PromptComponent
		const effectiveInstructions = [globalInstructions, modePrompt?.customInstructions].filter(Boolean).join("\n\n")

		const cline = new Cline({
			provider: this,
			apiConfiguration,
			customInstructions: effectiveInstructions,
			enableDiff,
			enableCheckpoints,
			fuzzyMatchThreshold,
			task,
			images,
			experiments,
			rootTask: this.clineStack.length > 0 ? this.clineStack[0] : undefined,
			parentTask,
			taskNumber: this.clineStack.length + 1,
			onCreated: (cline) => this.emit("clineCreated", cline),
			...options,
		})

		await this.addClineToStack(cline)

		this.log(
			`[subtasks] ${cline.parentTask ? "child" : "parent"} task ${cline.taskId}.${cline.instanceId} instantiated`,
		)

		return cline
	}

	public async initClineWithHistoryItem(historyItem: HistoryItem & { rootTask?: Cline; parentTask?: Cline }) {
		await this.removeClineFromStack()

		const {
			apiConfiguration,
			customModePrompts,
			diffEnabled: enableDiff,
			enableCheckpoints,
			fuzzyMatchThreshold,
			mode,
			customInstructions: globalInstructions,
			experiments,
		} = await this.getState()

		const modePrompt = customModePrompts?.[mode] as PromptComponent
		const effectiveInstructions = [globalInstructions, modePrompt?.customInstructions].filter(Boolean).join("\n\n")

		const cline = new Cline({
			provider: this,
			apiConfiguration,
			customInstructions: effectiveInstructions,
			enableDiff,
			enableCheckpoints,
			fuzzyMatchThreshold,
			historyItem,
			experiments,
			rootTask: historyItem.rootTask,
			parentTask: historyItem.parentTask,
			taskNumber: historyItem.number,
			onCreated: (cline) => this.emit("clineCreated", cline),
		})

		await this.addClineToStack(cline)
		this.log(
			`[subtasks] ${cline.parentTask ? "child" : "parent"} task ${cline.taskId}.${cline.instanceId} instantiated`,
		)
		return cline
	}

	public async postMessageToWebview(message: ExtensionMessage) {
		await this.view?.webview.postMessage(message)
	}

	private async getHMRHtmlContent(webview: vscode.Webview): Promise<string> {
		// Try to read the port from the file
		let localPort = "5173" // Default fallback
		try {
			const fs = require("fs")
			const path = require("path")
			const portFilePath = path.resolve(__dirname, "../.vite-port")

			if (fs.existsSync(portFilePath)) {
				localPort = fs.readFileSync(portFilePath, "utf8").trim()
				console.log(`[ClineProvider:Vite] Using Vite server port from ${portFilePath}: ${localPort}`)
			} else {
				console.log(
					`[ClineProvider:Vite] Port file not found at ${portFilePath}, using default port: ${localPort}`,
				)
			}
		} catch (err) {
			console.error("[ClineProvider:Vite] Failed to read Vite port file:", err)
			// Continue with default port if file reading fails
		}

		const localServerUrl = `localhost:${localPort}`

		// Check if local dev server is running.
		try {
			await axios.get(`http://${localServerUrl}`)
		} catch (error) {
			vscode.window.showErrorMessage(t("common:errors.hmr_not_running"))

			return this.getHtmlContent(webview)
		}

		const nonce = getNonce()

		const stylesUri = getUri(webview, this.contextProxy.extensionUri, [
			"webview-ui",
			"build",
			"assets",
			"index.css",
		])

		const codiconsUri = getUri(webview, this.contextProxy.extensionUri, [
			"node_modules",
			"@vscode",
			"codicons",
			"dist",
			"codicon.css",
		])

		const imagesUri = getUri(webview, this.contextProxy.extensionUri, ["assets", "images"])

		const file = "src/index.tsx"
		const scriptUri = `http://${localServerUrl}/${file}`

		const reactRefresh = /*html*/ `
			<script nonce="${nonce}" type="module">
				import RefreshRuntime from "http://localhost:${localPort}/@react-refresh"
				RefreshRuntime.injectIntoGlobalHook(window)
				window.$RefreshReg$ = () => {}
				window.$RefreshSig$ = () => (type) => type
				window.__vite_plugin_react_preamble_installed__ = true
			</script>
		`

		const csp = [
			"default-src 'none'",
			`font-src ${webview.cspSource}`,
			`style-src ${webview.cspSource} 'unsafe-inline' https://* http://${localServerUrl} http://0.0.0.0:${localPort}`,
			`img-src ${webview.cspSource} data:`,
			`script-src 'unsafe-eval' ${webview.cspSource} https://* https://*.posthog.com http://${localServerUrl} http://0.0.0.0:${localPort} 'nonce-${nonce}'`,
			`connect-src https://* https://*.posthog.com ws://${localServerUrl} ws://0.0.0.0:${localPort} http://${localServerUrl} http://0.0.0.0:${localPort}`,
		]

		return /*html*/ `
			<!DOCTYPE html>
			<html lang="en">
				<head>
					<meta charset="utf-8">
					<meta name="viewport" content="width=device-width,initial-scale=1,shrink-to-fit=no">
					<meta http-equiv="Content-Security-Policy" content="${csp.join("; ")}">
					<link rel="stylesheet" type="text/css" href="${stylesUri}">
					<link href="${codiconsUri}" rel="stylesheet" />
					<script nonce="${nonce}">
						window.IMAGES_BASE_URI = "${imagesUri}"
					</script>
					<title>Roo Code</title>
				</head>
				<body>
					<div id="root"></div>
					${reactRefresh}
					<script type="module" src="${scriptUri}"></script>
				</body>
			</html>
		`
	}

	/**
	 * Defines and returns the HTML that should be rendered within the webview panel.
	 *
	 * @remarks This is also the place where references to the React webview build files
	 * are created and inserted into the webview HTML.
	 *
	 * @param webview A reference to the extension webview
	 * @param extensionUri The URI of the directory containing the extension
	 * @returns A template string literal containing the HTML that should be
	 * rendered within the webview panel
	 */
	private getHtmlContent(webview: vscode.Webview): string {
		// Get the local path to main script run in the webview,
		// then convert it to a uri we can use in the webview.

		// The CSS file from the React build output
		const stylesUri = getUri(webview, this.contextProxy.extensionUri, [
			"webview-ui",
			"build",
			"assets",
			"index.css",
		])
		// The JS file from the React build output
		const scriptUri = getUri(webview, this.contextProxy.extensionUri, ["webview-ui", "build", "assets", "index.js"])

		// The codicon font from the React build output
		// https://github.com/microsoft/vscode-extension-samples/blob/main/webview-codicons-sample/src/extension.ts
		// we installed this package in the extension so that we can access it how its intended from the extension (the font file is likely bundled in vscode), and we just import the css fileinto our react app we don't have access to it
		// don't forget to add font-src ${webview.cspSource};
		const codiconsUri = getUri(webview, this.contextProxy.extensionUri, [
			"node_modules",
			"@vscode",
			"codicons",
			"dist",
			"codicon.css",
		])

		const imagesUri = getUri(webview, this.contextProxy.extensionUri, ["assets", "images"])

		// const scriptUri = webview.asWebviewUri(vscode.Uri.joinPath(this._extensionUri, "assets", "main.js"))

		// const styleResetUri = webview.asWebviewUri(vscode.Uri.joinPath(this._extensionUri, "assets", "reset.css"))
		// const styleVSCodeUri = webview.asWebviewUri(vscode.Uri.joinPath(this._extensionUri, "assets", "vscode.css"))

		// // Same for stylesheet
		// const stylesheetUri = webview.asWebviewUri(vscode.Uri.joinPath(this._extensionUri, "assets", "main.css"))

		// Use a nonce to only allow a specific script to be run.
		/*
		content security policy of your webview to only allow scripts that have a specific nonce
		create a content security policy meta tag so that only loading scripts with a nonce is allowed
		As your extension grows you will likely want to add custom styles, fonts, and/or images to your webview. If you do, you will need to update the content security policy meta tag to explicity allow for these resources. E.g.
				<meta http-equiv="Content-Security-Policy" content="default-src 'none'; style-src ${webview.cspSource}; font-src ${webview.cspSource}; img-src ${webview.cspSource} https:; script-src 'nonce-${nonce}';">
		- 'unsafe-inline' is required for styles due to vscode-webview-toolkit's dynamic style injection
		- since we pass base64 images to the webview, we need to specify img-src ${webview.cspSource} data:;

		in meta tag we add nonce attribute: A cryptographic nonce (only used once) to allow scripts. The server must generate a unique nonce value each time it transmits a policy. It is critical to provide a nonce that cannot be guessed as bypassing a resource's policy is otherwise trivial.
		*/
		const nonce = getNonce()

		// Tip: Install the es6-string-html VS Code extension to enable code highlighting below
		return /*html*/ `
        <!DOCTYPE html>
        <html lang="en">
          <head>
            <meta charset="utf-8">
            <meta name="viewport" content="width=device-width,initial-scale=1,shrink-to-fit=no">
            <meta name="theme-color" content="#000000">
            <meta http-equiv="Content-Security-Policy" content="default-src 'none'; font-src ${webview.cspSource}; style-src ${webview.cspSource} 'unsafe-inline'; img-src ${webview.cspSource} data:; script-src 'nonce-${nonce}' https://us-assets.i.posthog.com; connect-src https://openrouter.ai https://api.requesty.ai https://us.i.posthog.com https://us-assets.i.posthog.com;">
            <link rel="stylesheet" type="text/css" href="${stylesUri}">
			<link href="${codiconsUri}" rel="stylesheet" />
			<script nonce="${nonce}">
				window.IMAGES_BASE_URI = "${imagesUri}"
			</script>
            <title>Roo Code</title>
          </head>
          <body>
            <noscript>You need to enable JavaScript to run this app.</noscript>
            <div id="root"></div>
            <script nonce="${nonce}" type="module" src="${scriptUri}"></script>
          </body>
        </html>
      `
	}

	/**
	 * Sets up an event listener to listen for messages passed from the webview context and
	 * executes code based on the message that is recieved.
	 *
	 * @param webview A reference to the extension webview
	 */
	private setWebviewMessageListener(webview: vscode.Webview) {
		const onReceiveMessage = async (message: WebviewMessage) =>
			webviewMessageHandler(this, message, this.packageManagerManager)

		webview.onDidReceiveMessage(onReceiveMessage, null, this.disposables)
	}

	/**
	 * Handle switching to a new mode, including updating the associated API configuration
	 * @param newMode The mode to switch to
	 */
	public async handleModeSwitch(newMode: Mode) {
		// Capture mode switch telemetry event
		const cline = this.getCurrentCline()

		if (cline) {
			telemetryService.captureModeSwitch(cline.taskId, newMode)
			cline.emit("taskModeSwitched", cline.taskId, newMode)
		}

		await this.updateGlobalState("mode", newMode)

		// Load the saved API config for the new mode if it exists
		const savedConfigId = await this.providerSettingsManager.getModeConfigId(newMode)
		const listApiConfig = await this.providerSettingsManager.listConfig()

		// Update listApiConfigMeta first to ensure UI has latest data
		await this.updateGlobalState("listApiConfigMeta", listApiConfig)

		// If this mode has a saved config, use it
		if (savedConfigId) {
			const config = listApiConfig?.find((c) => c.id === savedConfigId)

			if (config?.name) {
				const apiConfig = await this.providerSettingsManager.loadConfig(config.name)

				await Promise.all([
					this.updateGlobalState("currentApiConfigName", config.name),
					this.updateApiConfiguration(apiConfig),
				])
			}
		} else {
			// If no saved config for this mode, save current config as default
			const currentApiConfigName = this.getGlobalState("currentApiConfigName")

			if (currentApiConfigName) {
				const config = listApiConfig?.find((c) => c.name === currentApiConfigName)

				if (config?.id) {
					await this.providerSettingsManager.setModeConfig(newMode, config.id)
				}
			}
		}

		await this.postStateToWebview()
	}

	async updateApiConfiguration(providerSettings: ProviderSettings) {
		// Update mode's default config.
		const { mode } = await this.getState()

		if (mode) {
			const currentApiConfigName = this.getGlobalState("currentApiConfigName")
			const listApiConfig = await this.providerSettingsManager.listConfig()
			const config = listApiConfig?.find((c) => c.name === currentApiConfigName)

			if (config?.id) {
				await this.providerSettingsManager.setModeConfig(mode, config.id)
			}
		}

		await this.contextProxy.setProviderSettings(providerSettings)

		if (this.getCurrentCline()) {
			this.getCurrentCline()!.api = buildApiHandler(providerSettings)
		}
	}

	async cancelTask() {
		const cline = this.getCurrentCline()

		if (!cline) {
			return
		}

		console.log(`[subtasks] cancelling task ${cline.taskId}.${cline.instanceId}`)

		const { historyItem } = await this.getTaskWithId(cline.taskId)
		// Preserve parent and root task information for history item.
		const rootTask = cline.rootTask
		const parentTask = cline.parentTask

		cline.abortTask()

		await pWaitFor(
			() =>
				this.getCurrentCline()! === undefined ||
				this.getCurrentCline()!.isStreaming === false ||
				this.getCurrentCline()!.didFinishAbortingStream ||
				// If only the first chunk is processed, then there's no
				// need to wait for graceful abort (closes edits, browser,
				// etc).
				this.getCurrentCline()!.isWaitingForFirstChunk,
			{
				timeout: 3_000,
			},
		).catch(() => {
			console.error("Failed to abort task")
		})

		if (this.getCurrentCline()) {
			// 'abandoned' will prevent this Cline instance from affecting
			// future Cline instances. This may happen if its hanging on a
			// streaming request.
			this.getCurrentCline()!.abandoned = true
		}

		// Clears task again, so we need to abortTask manually above.
		await this.initClineWithHistoryItem({ ...historyItem, rootTask, parentTask })
	}

	async updateCustomInstructions(instructions?: string) {
		// User may be clearing the field.
		await this.updateGlobalState("customInstructions", instructions || undefined)

		if (this.getCurrentCline()) {
			this.getCurrentCline()!.customInstructions = instructions || undefined
		}

		await this.postStateToWebview()
	}

	// MCP

	async ensureMcpServersDirectoryExists(): Promise<string> {
		// Get platform-specific application data directory
		let mcpServersDir: string
		if (process.platform === "win32") {
			// Windows: %APPDATA%\Roo-Code\MCP
			mcpServersDir = path.join(os.homedir(), "AppData", "Roaming", "Roo-Code", "MCP")
		} else if (process.platform === "darwin") {
			// macOS: ~/Documents/Cline/MCP
			mcpServersDir = path.join(os.homedir(), "Documents", "Cline", "MCP")
		} else {
			// Linux: ~/.local/share/Cline/MCP
			mcpServersDir = path.join(os.homedir(), ".local", "share", "Roo-Code", "MCP")
		}

		try {
			await fs.mkdir(mcpServersDir, { recursive: true })
		} catch (error) {
			// Fallback to a relative path if directory creation fails
			return path.join(os.homedir(), ".roo-code", "mcp")
		}
		return mcpServersDir
	}

	async ensureSettingsDirectoryExists(): Promise<string> {
		const { getSettingsDirectoryPath } = await import("../../shared/storagePathManager")
		const globalStoragePath = this.contextProxy.globalStorageUri.fsPath
		return getSettingsDirectoryPath(globalStoragePath)
	}

	private async ensureCacheDirectoryExists() {
		const { getCacheDirectoryPath } = await import("../../shared/storagePathManager")
		const globalStoragePath = this.contextProxy.globalStorageUri.fsPath
		return getCacheDirectoryPath(globalStoragePath)
	}

	async writeModelsToCache<T>(filename: string, data: T) {
		const cacheDir = await this.ensureCacheDirectoryExists()
		await fs.writeFile(path.join(cacheDir, filename), JSON.stringify(data))
	}

	async readModelsFromCache(filename: string): Promise<Record<string, ModelInfo> | undefined> {
		const filePath = path.join(await this.ensureCacheDirectoryExists(), filename)
		const fileExists = await fileExistsAtPath(filePath)

		if (fileExists) {
			const fileContents = await fs.readFile(filePath, "utf8")
			return JSON.parse(fileContents)
		}

		return undefined
	}

	// OpenRouter

	async handleOpenRouterCallback(code: string) {
		let { apiConfiguration, currentApiConfigName } = await this.getState()

		let apiKey: string
		try {
			const baseUrl = apiConfiguration.openRouterBaseUrl || "https://openrouter.ai/api/v1"
			// Extract the base domain for the auth endpoint
			const baseUrlDomain = baseUrl.match(/^(https?:\/\/[^\/]+)/)?.[1] || "https://openrouter.ai"
			const response = await axios.post(`${baseUrlDomain}/api/v1/auth/keys`, { code })
			if (response.data && response.data.key) {
				apiKey = response.data.key
			} else {
				throw new Error("Invalid response from OpenRouter API")
			}
		} catch (error) {
			this.log(
				`Error exchanging code for API key: ${JSON.stringify(error, Object.getOwnPropertyNames(error), 2)}`,
			)
			throw error
		}

		const newConfiguration: ApiConfiguration = {
			...apiConfiguration,
			apiProvider: "openrouter",
			openRouterApiKey: apiKey,
			openRouterModelId: apiConfiguration?.openRouterModelId || openRouterDefaultModelId,
			openRouterModelInfo: apiConfiguration?.openRouterModelInfo || openRouterDefaultModelInfo,
		}

		await this.upsertApiConfiguration(currentApiConfigName, newConfiguration)
	}

	// Glama

	async handleGlamaCallback(code: string) {
		let apiKey: string
		try {
			const response = await axios.post("https://glama.ai/api/gateway/v1/auth/exchange-code", { code })
			if (response.data && response.data.apiKey) {
				apiKey = response.data.apiKey
			} else {
				throw new Error("Invalid response from Glama API")
			}
		} catch (error) {
			this.log(
				`Error exchanging code for API key: ${JSON.stringify(error, Object.getOwnPropertyNames(error), 2)}`,
			)
			throw error
		}

		const { apiConfiguration, currentApiConfigName } = await this.getState()

		const newConfiguration: ApiConfiguration = {
			...apiConfiguration,
			apiProvider: "glama",
			glamaApiKey: apiKey,
			glamaModelId: apiConfiguration?.glamaModelId || glamaDefaultModelId,
			glamaModelInfo: apiConfiguration?.glamaModelInfo || glamaDefaultModelInfo,
		}

		await this.upsertApiConfiguration(currentApiConfigName, newConfiguration)
	}

	// Requesty

	async handleRequestyCallback(code: string) {
		let { apiConfiguration, currentApiConfigName } = await this.getState()

		const newConfiguration: ApiConfiguration = {
			...apiConfiguration,
			apiProvider: "requesty",
			requestyApiKey: code,
			requestyModelId: apiConfiguration?.requestyModelId || requestyDefaultModelId,
			requestyModelInfo: apiConfiguration?.requestyModelInfo || requestyDefaultModelInfo,
		}

		await this.upsertApiConfiguration(currentApiConfigName, newConfiguration)
	}

	// Save configuration

	async upsertApiConfiguration(configName: string, apiConfiguration: ApiConfiguration) {
		try {
			await this.providerSettingsManager.saveConfig(configName, apiConfiguration)
			const listApiConfig = await this.providerSettingsManager.listConfig()

			await Promise.all([
				this.updateGlobalState("listApiConfigMeta", listApiConfig),
				this.updateApiConfiguration(apiConfiguration),
				this.updateGlobalState("currentApiConfigName", configName),
			])

			await this.postStateToWebview()
		} catch (error) {
			this.log(
				`Error create new api configuration: ${JSON.stringify(error, Object.getOwnPropertyNames(error), 2)}`,
			)
			vscode.window.showErrorMessage(t("common:errors.create_api_config"))
		}
	}

	// Task history

	async getTaskWithId(id: string): Promise<{
		historyItem: HistoryItem
		taskDirPath: string
		apiConversationHistoryFilePath: string
		uiMessagesFilePath: string
		apiConversationHistory: Anthropic.MessageParam[]
	}> {
		const history = this.getGlobalState("taskHistory") ?? []
		const historyItem = history.find((item) => item.id === id)

		if (historyItem) {
			const { getTaskDirectoryPath } = await import("../../shared/storagePathManager")
			const globalStoragePath = this.contextProxy.globalStorageUri.fsPath
			const taskDirPath = await getTaskDirectoryPath(globalStoragePath, id)
			const apiConversationHistoryFilePath = path.join(taskDirPath, GlobalFileNames.apiConversationHistory)
			const uiMessagesFilePath = path.join(taskDirPath, GlobalFileNames.uiMessages)
			const fileExists = await fileExistsAtPath(apiConversationHistoryFilePath)

			if (fileExists) {
				const apiConversationHistory = JSON.parse(await fs.readFile(apiConversationHistoryFilePath, "utf8"))

				return {
					historyItem,
					taskDirPath,
					apiConversationHistoryFilePath,
					uiMessagesFilePath,
					apiConversationHistory,
				}
			}
		}

		// if we tried to get a task that doesn't exist, remove it from state
		// FIXME: this seems to happen sometimes when the json file doesnt save to disk for some reason
		await this.deleteTaskFromState(id)
		throw new Error("Task not found")
	}

	async showTaskWithId(id: string) {
		if (id !== this.getCurrentCline()?.taskId) {
			// Non-current task.
			const { historyItem } = await this.getTaskWithId(id)
			await this.initClineWithHistoryItem(historyItem) // Clears existing task.
		}

		await this.postMessageToWebview({ type: "action", action: "chatButtonClicked" })
	}

	async exportTaskWithId(id: string) {
		const { historyItem, apiConversationHistory } = await this.getTaskWithId(id)
		await downloadTask(historyItem.ts, apiConversationHistory)
	}

	// this function deletes a task from task hidtory, and deletes it's checkpoints and delete the task folder
	async deleteTaskWithId(id: string) {
		try {
			// get the task directory full path
			const { taskDirPath } = await this.getTaskWithId(id)

			// remove task from stack if it's the current task
			if (id === this.getCurrentCline()?.taskId) {
				// if we found the taskid to delete - call finish to abort this task and allow a new task to be started,
				// if we are deleting a subtask and parent task is still waiting for subtask to finish - it allows the parent to resume (this case should neve exist)
				await this.finishSubTask(t("common:tasks.deleted"))
			}

			// delete task from the task history state
			await this.deleteTaskFromState(id)

			// Delete associated shadow repository or branch.
			// TODO: Store `workspaceDir` in the `HistoryItem` object.
			const globalStorageDir = this.contextProxy.globalStorageUri.fsPath
			const workspaceDir = this.cwd

			try {
				await ShadowCheckpointService.deleteTask({ taskId: id, globalStorageDir, workspaceDir })
			} catch (error) {
				console.error(
					`[deleteTaskWithId${id}] failed to delete associated shadow repository or branch: ${error instanceof Error ? error.message : String(error)}`,
				)
			}

			// delete the entire task directory including checkpoints and all content
			try {
				await fs.rm(taskDirPath, { recursive: true, force: true })
				console.log(`[deleteTaskWithId${id}] removed task directory`)
			} catch (error) {
				console.error(
					`[deleteTaskWithId${id}] failed to remove task directory: ${error instanceof Error ? error.message : String(error)}`,
				)
			}
		} catch (error) {
			// If task is not found, just remove it from state
			if (error instanceof Error && error.message === "Task not found") {
				await this.deleteTaskFromState(id)
				return
			}
			throw error
		}
	}

	async deleteTaskFromState(id: string) {
		const taskHistory = this.getGlobalState("taskHistory") ?? []
		const updatedTaskHistory = taskHistory.filter((task) => task.id !== id)
		await this.updateGlobalState("taskHistory", updatedTaskHistory)
		await this.postStateToWebview()
	}

	async postStateToWebview() {
		const state = await this.getStateToPostToWebview()
		this.postMessageToWebview({ type: "state", state })
	}

	async getStateToPostToWebview() {
		const {
			apiConfiguration,
			lastShownAnnouncementId,
			customInstructions,
			alwaysAllowReadOnly,
			alwaysAllowReadOnlyOutsideWorkspace,
			alwaysAllowWrite,
			alwaysAllowWriteOutsideWorkspace,
			alwaysAllowExecute,
			alwaysAllowBrowser,
			alwaysAllowMcp,
			alwaysAllowModeSwitch,
			alwaysAllowSubtasks,
			soundEnabled,
			ttsEnabled,
			ttsSpeed,
			diffEnabled,
			enableCheckpoints,
			taskHistory,
			soundVolume,
			browserViewportSize,
			screenshotQuality,
			remoteBrowserHost,
			remoteBrowserEnabled,
			cachedChromeHostUrl,
			writeDelayMs,
			terminalOutputLineLimit,
			terminalShellIntegrationTimeout,
			terminalCommandDelay,
			terminalPowershellCounter,
			terminalZshClearEolMark,
			terminalZshOhMy,
			terminalZshP10k,
			terminalZdotdir,
			fuzzyMatchThreshold,
			mcpEnabled,
			enableMcpServerCreation,
			alwaysApproveResubmit,
			requestDelaySeconds,
			currentApiConfigName,
			listApiConfigMeta,
			pinnedApiConfigs,
			mode,
			customModePrompts,
			customSupportPrompts,
			enhancementApiConfigId,
			autoApprovalEnabled,
			experiments,
			maxOpenTabsContext,
			maxWorkspaceFiles,
			browserToolEnabled,
			telemetrySetting,
			showRooIgnoredFiles,
			language,
			showGreeting,
			maxReadFileLine,
			packageManagerSources,
		} = await this.getState()

		const telemetryKey = process.env.POSTHOG_API_KEY
		const machineId = vscode.env.machineId
		const allowedCommands = vscode.workspace.getConfiguration("roo-cline").get<string[]>("allowedCommands") || []
		const cwd = this.cwd

		// Get package manager items from the manager
		const packageManagerItems = this.packageManagerManager?.getCurrentItems() || []

		return {
			version: this.context.extension?.packageJSON?.version ?? "",
			packageManagerItems,
			apiConfiguration,
			customInstructions,
			alwaysAllowReadOnly: alwaysAllowReadOnly ?? false,
			alwaysAllowReadOnlyOutsideWorkspace: alwaysAllowReadOnlyOutsideWorkspace ?? false,
			alwaysAllowWrite: alwaysAllowWrite ?? false,
			alwaysAllowWriteOutsideWorkspace: alwaysAllowWriteOutsideWorkspace ?? false,
			alwaysAllowExecute: alwaysAllowExecute ?? false,
			alwaysAllowBrowser: alwaysAllowBrowser ?? false,
			alwaysAllowMcp: alwaysAllowMcp ?? false,
			alwaysAllowModeSwitch: alwaysAllowModeSwitch ?? false,
			alwaysAllowSubtasks: alwaysAllowSubtasks ?? false,
			uriScheme: vscode.env.uriScheme,
			currentTaskItem: this.getCurrentCline()?.taskId
				? (taskHistory || []).find((item: HistoryItem) => item.id === this.getCurrentCline()?.taskId)
				: undefined,
			clineMessages: this.getCurrentCline()?.clineMessages || [],
			taskHistory: (taskHistory || [])
				.filter((item: HistoryItem) => item.ts && item.task)
				.sort((a: HistoryItem, b: HistoryItem) => b.ts - a.ts),
			soundEnabled: soundEnabled ?? false,
			ttsEnabled: ttsEnabled ?? false,
			ttsSpeed: ttsSpeed ?? 1.0,
			diffEnabled: diffEnabled ?? true,
			enableCheckpoints: enableCheckpoints ?? true,
			shouldShowAnnouncement:
				telemetrySetting !== "unset" && lastShownAnnouncementId !== this.latestAnnouncementId,
			allowedCommands,
			soundVolume: soundVolume ?? 0.5,
			browserViewportSize: browserViewportSize ?? "900x600",
			screenshotQuality: screenshotQuality ?? 75,
			remoteBrowserHost,
			remoteBrowserEnabled: remoteBrowserEnabled ?? false,
			cachedChromeHostUrl: cachedChromeHostUrl,
			writeDelayMs: writeDelayMs ?? 1000,
			terminalOutputLineLimit: terminalOutputLineLimit ?? 500,
			terminalShellIntegrationTimeout: terminalShellIntegrationTimeout ?? TERMINAL_SHELL_INTEGRATION_TIMEOUT,
			terminalCommandDelay: terminalCommandDelay ?? 0,
			terminalPowershellCounter: terminalPowershellCounter ?? false,
			terminalZshClearEolMark: terminalZshClearEolMark ?? true,
			terminalZshOhMy: terminalZshOhMy ?? false,
			terminalZshP10k: terminalZshP10k ?? false,
			terminalZdotdir: terminalZdotdir ?? false,
			fuzzyMatchThreshold: fuzzyMatchThreshold ?? 1.0,
			mcpEnabled: mcpEnabled ?? true,
			enableMcpServerCreation: enableMcpServerCreation ?? true,
			alwaysApproveResubmit: alwaysApproveResubmit ?? false,
			requestDelaySeconds: requestDelaySeconds ?? 10,
			currentApiConfigName: currentApiConfigName ?? "default",
			listApiConfigMeta: listApiConfigMeta ?? [],
			pinnedApiConfigs: pinnedApiConfigs ?? {},
			mode: mode ?? defaultModeSlug,
			customModePrompts: customModePrompts ?? {},
			customSupportPrompts: customSupportPrompts ?? {},
			enhancementApiConfigId,
			autoApprovalEnabled: autoApprovalEnabled ?? false,
			customModes: await this.customModesManager.getCustomModes(),
			experiments: experiments ?? experimentDefault,
			mcpServers: this.mcpHub?.getAllServers() ?? [],
			maxOpenTabsContext: maxOpenTabsContext ?? 20,
			maxWorkspaceFiles: maxWorkspaceFiles ?? 200,
			cwd,
			browserToolEnabled: browserToolEnabled ?? true,
			telemetrySetting,
			telemetryKey,
			machineId,
			showRooIgnoredFiles: showRooIgnoredFiles ?? true,
			language,
			renderContext: this.renderContext,
			maxReadFileLine: maxReadFileLine ?? 500,
			settingsImportedAt: this.settingsImportedAt,
<<<<<<< HEAD
			packageManagerSources: packageManagerSources ?? [DEFAULT_PACKAGE_MANAGER_SOURCE],
=======
			showGreeting: showGreeting ?? true, // Ensure showGreeting is included in the returned state
>>>>>>> 4bf746d6
		}
	}

	/**
	 * Storage
	 * https://dev.to/kompotkot/how-to-use-secretstorage-in-your-vscode-extensions-2hco
	 * https://www.eliostruyf.com/devhack-code-extension-storage-options/
	 */

	async getState() {
		const stateValues = this.contextProxy.getValues()

		const customModes = await this.customModesManager.getCustomModes()

		// Determine apiProvider with the same logic as before.
		const apiProvider: ApiProvider = stateValues.apiProvider ? stateValues.apiProvider : "anthropic"

		// Build the apiConfiguration object combining state values and secrets.
		const providerSettings = this.contextProxy.getProviderSettings()

		// Ensure apiProvider is set properly if not already in state
		if (!providerSettings.apiProvider) {
			providerSettings.apiProvider = apiProvider
		}

		// Return the same structure as before
		return {
			apiConfiguration: providerSettings,
			lastShownAnnouncementId: stateValues.lastShownAnnouncementId,
			customInstructions: stateValues.customInstructions,
			apiModelId: stateValues.apiModelId,
			alwaysAllowReadOnly: stateValues.alwaysAllowReadOnly ?? false,
			alwaysAllowReadOnlyOutsideWorkspace: stateValues.alwaysAllowReadOnlyOutsideWorkspace ?? false,
			alwaysAllowWrite: stateValues.alwaysAllowWrite ?? false,
			alwaysAllowWriteOutsideWorkspace: stateValues.alwaysAllowWriteOutsideWorkspace ?? false,
			alwaysAllowExecute: stateValues.alwaysAllowExecute ?? false,
			alwaysAllowBrowser: stateValues.alwaysAllowBrowser ?? false,
			alwaysAllowMcp: stateValues.alwaysAllowMcp ?? false,
			alwaysAllowModeSwitch: stateValues.alwaysAllowModeSwitch ?? false,
			alwaysAllowSubtasks: stateValues.alwaysAllowSubtasks ?? false,
			taskHistory: stateValues.taskHistory,
			allowedCommands: stateValues.allowedCommands,
			soundEnabled: stateValues.soundEnabled ?? false,
			ttsEnabled: stateValues.ttsEnabled ?? false,
			ttsSpeed: stateValues.ttsSpeed ?? 1.0,
			diffEnabled: stateValues.diffEnabled ?? true,
			enableCheckpoints: stateValues.enableCheckpoints ?? true,
			soundVolume: stateValues.soundVolume,
			browserViewportSize: stateValues.browserViewportSize ?? "900x600",
			screenshotQuality: stateValues.screenshotQuality ?? 75,
			remoteBrowserHost: stateValues.remoteBrowserHost,
			remoteBrowserEnabled: stateValues.remoteBrowserEnabled ?? false,
			cachedChromeHostUrl: stateValues.cachedChromeHostUrl as string | undefined,
			fuzzyMatchThreshold: stateValues.fuzzyMatchThreshold ?? 1.0,
			writeDelayMs: stateValues.writeDelayMs ?? 1000,
			terminalOutputLineLimit: stateValues.terminalOutputLineLimit ?? 500,
			terminalShellIntegrationTimeout:
				stateValues.terminalShellIntegrationTimeout ?? TERMINAL_SHELL_INTEGRATION_TIMEOUT,
			terminalCommandDelay: stateValues.terminalCommandDelay ?? 0,
			terminalPowershellCounter: stateValues.terminalPowershellCounter ?? false,
			terminalZshClearEolMark: stateValues.terminalZshClearEolMark ?? true,
			terminalZshOhMy: stateValues.terminalZshOhMy ?? false,
			terminalZshP10k: stateValues.terminalZshP10k ?? false,
			terminalZdotdir: stateValues.terminalZdotdir ?? false,
			mode: stateValues.mode ?? defaultModeSlug,
			language: stateValues.language ?? formatLanguage(vscode.env.language),
			mcpEnabled: stateValues.mcpEnabled ?? true,
			enableMcpServerCreation: stateValues.enableMcpServerCreation ?? true,
			alwaysApproveResubmit: stateValues.alwaysApproveResubmit ?? false,
			requestDelaySeconds: Math.max(5, stateValues.requestDelaySeconds ?? 10),
			currentApiConfigName: stateValues.currentApiConfigName ?? "default",
			listApiConfigMeta: stateValues.listApiConfigMeta ?? [],
			pinnedApiConfigs: stateValues.pinnedApiConfigs ?? {},
			modeApiConfigs: stateValues.modeApiConfigs ?? ({} as Record<Mode, string>),
			customModePrompts: stateValues.customModePrompts ?? {},
			customSupportPrompts: stateValues.customSupportPrompts ?? {},
			enhancementApiConfigId: stateValues.enhancementApiConfigId,
			experiments: stateValues.experiments ?? experimentDefault,
			autoApprovalEnabled: stateValues.autoApprovalEnabled ?? false,
			customModes,
			maxOpenTabsContext: stateValues.maxOpenTabsContext ?? 20,
			maxWorkspaceFiles: stateValues.maxWorkspaceFiles ?? 200,
			openRouterUseMiddleOutTransform: stateValues.openRouterUseMiddleOutTransform ?? true,
			browserToolEnabled: stateValues.browserToolEnabled ?? true,
			telemetrySetting: stateValues.telemetrySetting || "unset",
			showRooIgnoredFiles: stateValues.showRooIgnoredFiles ?? true,
			maxReadFileLine: stateValues.maxReadFileLine ?? 500,
<<<<<<< HEAD
			packageManagerSources: stateValues.packageManagerSources ?? [DEFAULT_PACKAGE_MANAGER_SOURCE],
=======
			showGreeting: stateValues.showGreeting ?? true, // Ensure showGreeting is returned by getState
>>>>>>> 4bf746d6
		}
	}

	async updateTaskHistory(item: HistoryItem): Promise<HistoryItem[]> {
		const history = (this.getGlobalState("taskHistory") as HistoryItem[] | undefined) || []
		const existingItemIndex = history.findIndex((h) => h.id === item.id)

		if (existingItemIndex !== -1) {
			history[existingItemIndex] = item
		} else {
			history.push(item)
		}

		await this.updateGlobalState("taskHistory", history)
		return history
	}

	// ContextProxy

	// @deprecated - Use `ContextProxy#setValue` instead.
	private async updateGlobalState<K extends keyof GlobalState>(key: K, value: GlobalState[K]) {
		await this.contextProxy.setValue(key, value)
	}

	// @deprecated - Use `ContextProxy#getValue` instead.
	private getGlobalState<K extends keyof GlobalState>(key: K) {
		return this.contextProxy.getValue(key)
	}

	public async setValue<K extends keyof RooCodeSettings>(key: K, value: RooCodeSettings[K]) {
		await this.contextProxy.setValue(key, value)
	}

	public getValue<K extends keyof RooCodeSettings>(key: K) {
		return this.contextProxy.getValue(key)
	}

	public getValues() {
		return this.contextProxy.getValues()
	}

	public async setValues(values: RooCodeSettings) {
		await this.contextProxy.setValues(values)
	}

	// cwd

	get cwd() {
		return getWorkspacePath()
	}

	// dev

	async resetState() {
		const answer = await vscode.window.showInformationMessage(
			t("common:confirmation.reset_state"),
			{ modal: true },
			t("common:answers.yes"),
		)

		if (answer !== t("common:answers.yes")) {
			return
		}

		await this.contextProxy.resetAllState()
		await this.providerSettingsManager.resetAllConfigs()
		await this.customModesManager.resetCustomModes()
		await this.removeClineFromStack()
		await this.postStateToWebview()
		await this.postMessageToWebview({ type: "action", action: "chatButtonClicked" })
	}

	// logging

	public log(message: string) {
		this.outputChannel.appendLine(message)
		console.log(message)
	}

	// integration tests

	get viewLaunched() {
		return this.isViewLaunched
	}

	get messages() {
		return this.getCurrentCline()?.clineMessages || []
	}

	// Add public getter
	public getMcpHub(): McpHub | undefined {
		return this.mcpHub
	}

	/**
	 * Set the package manager manager instance
	 * @param packageManagerManager The package manager manager instance
	 */
	public setPackageManagerManager(packageManagerManager: PackageManagerManager) {
		this.packageManagerManager = packageManagerManager
	}

	/**
	 * Returns properties to be included in every telemetry event
	 * This method is called by the telemetry service to get context information
	 * like the current mode, API provider, etc.
	 */
	public async getTelemetryProperties(): Promise<Record<string, any>> {
		const { mode, apiConfiguration, language } = await this.getState()
		const appVersion = this.context.extension?.packageJSON?.version
		const vscodeVersion = vscode.version
		const platform = process.platform

		const properties: Record<string, any> = {
			vscodeVersion,
			platform,
		}

		// Add extension version
		if (appVersion) {
			properties.appVersion = appVersion
		}

		// Add language
		if (language) {
			properties.language = language
		}

		// Add current mode
		if (mode) {
			properties.mode = mode
		}

		// Add API provider
		if (apiConfiguration?.apiProvider) {
			properties.apiProvider = apiConfiguration.apiProvider
		}

		// Add model ID if available
		const currentCline = this.getCurrentCline()
		if (currentCline?.api) {
			const { id: modelId } = currentCline.api.getModel()
			if (modelId) {
				properties.modelId = modelId
			}
		}

		if (currentCline?.diffStrategy) {
			properties.diffStrategy = currentCline.diffStrategy.getName()
		}

		return properties
	}
}<|MERGE_RESOLUTION|>--- conflicted
+++ resolved
@@ -1306,11 +1306,8 @@
 			renderContext: this.renderContext,
 			maxReadFileLine: maxReadFileLine ?? 500,
 			settingsImportedAt: this.settingsImportedAt,
-<<<<<<< HEAD
 			packageManagerSources: packageManagerSources ?? [DEFAULT_PACKAGE_MANAGER_SOURCE],
-=======
 			showGreeting: showGreeting ?? true, // Ensure showGreeting is included in the returned state
->>>>>>> 4bf746d6
 		}
 	}
 
@@ -1398,11 +1395,8 @@
 			telemetrySetting: stateValues.telemetrySetting || "unset",
 			showRooIgnoredFiles: stateValues.showRooIgnoredFiles ?? true,
 			maxReadFileLine: stateValues.maxReadFileLine ?? 500,
-<<<<<<< HEAD
 			packageManagerSources: stateValues.packageManagerSources ?? [DEFAULT_PACKAGE_MANAGER_SOURCE],
-=======
 			showGreeting: stateValues.showGreeting ?? true, // Ensure showGreeting is returned by getState
->>>>>>> 4bf746d6
 		}
 	}
 
