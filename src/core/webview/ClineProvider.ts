import os from "os"
import * as path from "path"
import fs from "fs/promises"
import EventEmitter from "events"

import { Anthropic } from "@anthropic-ai/sdk"
import { DEFAULT_MARKETPLACE_SOURCE } from "../../services/marketplace/constants"
import delay from "delay"
import axios from "axios"
import pWaitFor from "p-wait-for"
import * as vscode from "vscode"

import { GlobalState, ProviderSettings, RooCodeSettings } from "../../schemas"
import { t } from "../../i18n"
import { setPanel } from "../../activate/registerCommands"
import {
	ApiConfiguration,
	ApiProvider,
	requestyDefaultModelId,
	openRouterDefaultModelId,
	glamaDefaultModelId,
} from "../../shared/api"
import { findLast } from "../../shared/array"
import { supportPrompt } from "../../shared/support-prompt"
import { GlobalFileNames } from "../../shared/globalFileNames"
import { HistoryItem } from "../../shared/HistoryItem"
import { ExtensionMessage } from "../../shared/ExtensionMessage"
import { Mode, PromptComponent, defaultModeSlug } from "../../shared/modes"
import { experimentDefault } from "../../shared/experiments"
import { formatLanguage } from "../../shared/language"
import { Terminal, TERMINAL_SHELL_INTEGRATION_TIMEOUT } from "../../integrations/terminal/Terminal"
import { downloadTask } from "../../integrations/misc/export-markdown"
import { getTheme } from "../../integrations/theme/getTheme"
import WorkspaceTracker from "../../integrations/workspace/WorkspaceTracker"
import { McpHub } from "../../services/mcp/McpHub"
import { McpServerManager } from "../../services/mcp/McpServerManager"
import { MarketplaceManager } from "../../services/marketplace"
import { ShadowCheckpointService } from "../../services/checkpoints/ShadowCheckpointService"
import { fileExistsAtPath } from "../../utils/fs"
import { setSoundEnabled } from "../../utils/sound"
import { setTtsEnabled, setTtsSpeed } from "../../utils/tts"
import { ContextProxy } from "../config/ContextProxy"
import { ProviderSettingsManager } from "../config/ProviderSettingsManager"
import { CustomModesManager } from "../config/CustomModesManager"
import { buildApiHandler } from "../../api"
import { ACTION_NAMES } from "../CodeActionProvider"
import { Cline, ClineOptions } from "../Cline"
import { getNonce } from "./getNonce"
import { getUri } from "./getUri"
import { getSystemPromptFilePath } from "../prompts/sections/custom-system-prompt"
import { telemetryService } from "../../services/telemetry/TelemetryService"
import { getWorkspacePath } from "../../utils/path"
import { webviewMessageHandler } from "./webviewMessageHandler"
import { WebviewMessage } from "../../shared/WebviewMessage"

/**
 * https://github.com/microsoft/vscode-webview-ui-toolkit-samples/blob/main/default/weather-webview/src/providers/WeatherViewProvider.ts
 * https://github.com/KumarVariable/vscode-extension-sidebar-html/blob/master/src/customSidebarViewProvider.ts
 */

export type ClineProviderEvents = {
	clineCreated: [cline: Cline]
}

export class ClineProvider extends EventEmitter<ClineProviderEvents> implements vscode.WebviewViewProvider {
	public static readonly sideBarId = "roo-cline.SidebarProvider" // used in package.json as the view's id. This value cannot be changed due to how vscode caches views based on their id, and updating the id would break existing instances of the extension.
	public static readonly tabPanelId = "roo-cline.TabPanelProvider"
	private static activeInstances: Set<ClineProvider> = new Set()
	private disposables: vscode.Disposable[] = []
	private view?: vscode.WebviewView | vscode.WebviewPanel
	private clineStack: Cline[] = []
	private _workspaceTracker?: WorkspaceTracker // workSpaceTracker read-only for access outside this class
	public get workspaceTracker(): WorkspaceTracker | undefined {
		return this._workspaceTracker
	}
	protected mcpHub?: McpHub // Change from private to protected
	private marketplaceManager?: MarketplaceManager

	public isViewLaunched = false
	public settingsImportedAt?: number
	public readonly latestAnnouncementId = "apr-23-2025-3-14" // Update for v3.14.0 announcement
	public readonly providerSettingsManager: ProviderSettingsManager
	public readonly customModesManager: CustomModesManager

	constructor(
		readonly context: vscode.ExtensionContext,
		private readonly outputChannel: vscode.OutputChannel,
		private readonly renderContext: "sidebar" | "editor" = "sidebar",
		public readonly contextProxy: ContextProxy,
	) {
		super()

		this.log("ClineProvider instantiated")
		ClineProvider.activeInstances.add(this)

		// Register this provider with the telemetry service to enable it to add
		// properties like mode and provider.
		telemetryService.setProvider(this)

		this._workspaceTracker = new WorkspaceTracker(this)

		this.providerSettingsManager = new ProviderSettingsManager(this.context)

		this.customModesManager = new CustomModesManager(this.context, async () => {
			await this.postStateToWebview()
		})

		// Initialize MCP Hub through the singleton manager
		McpServerManager.getInstance(this.context, this)
			.then((hub) => {
				this.mcpHub = hub
				this.mcpHub.registerClient()
			})
			.catch((error) => {
				this.log(`Failed to initialize MCP Hub: ${error}`)
			})
	}

	// Adds a new Cline instance to clineStack, marking the start of a new task.
	// The instance is pushed to the top of the stack (LIFO order).
	// When the task is completed, the top instance is removed, reactivating the previous task.
	async addClineToStack(cline: Cline) {
		console.log(`[subtasks] adding task ${cline.taskId}.${cline.instanceId} to stack`)

		// Add this cline instance into the stack that represents the order of all the called tasks.
		this.clineStack.push(cline)

		// Ensure getState() resolves correctly.
		const state = await this.getState()

		if (!state || typeof state.mode !== "string") {
			throw new Error(t("common:errors.retrieve_current_mode"))
		}
	}

	// Removes and destroys the top Cline instance (the current finished task),
	// activating the previous one (resuming the parent task).
	async removeClineFromStack() {
		if (this.clineStack.length === 0) {
			return
		}

		// Pop the top Cline instance from the stack.
		var cline = this.clineStack.pop()

		if (cline) {
			console.log(`[subtasks] removing task ${cline.taskId}.${cline.instanceId} from stack`)

			try {
				// Abort the running task and set isAbandoned to true so
				// all running promises will exit as well.
				await cline.abortTask(true)
			} catch (e) {
				this.log(
					`[subtasks] encountered error while aborting task ${cline.taskId}.${cline.instanceId}: ${e.message}`,
				)
			}

			// Make sure no reference kept, once promises end it will be
			// garbage collected.
			cline = undefined
		}
	}

	// returns the current cline object in the stack (the top one)
	// if the stack is empty, returns undefined
	getCurrentCline(): Cline | undefined {
		if (this.clineStack.length === 0) {
			return undefined
		}
		return this.clineStack[this.clineStack.length - 1]
	}

	// returns the current clineStack length (how many cline objects are in the stack)
	getClineStackSize(): number {
		return this.clineStack.length
	}

	public getCurrentTaskStack(): string[] {
		return this.clineStack.map((cline) => cline.taskId)
	}

	// remove the current task/cline instance (at the top of the stack), ao this task is finished
	// and resume the previous task/cline instance (if it exists)
	// this is used when a sub task is finished and the parent task needs to be resumed
	async finishSubTask(lastMessage: string) {
		console.log(`[subtasks] finishing subtask ${lastMessage}`)
		// remove the last cline instance from the stack (this is the finished sub task)
		await this.removeClineFromStack()
		// resume the last cline instance in the stack (if it exists - this is the 'parnt' calling task)
		this.getCurrentCline()?.resumePausedTask(lastMessage)
	}

	/*
	VSCode extensions use the disposable pattern to clean up resources when the sidebar/editor tab is closed by the user or system. This applies to event listening, commands, interacting with the UI, etc.
	- https://vscode-docs.readthedocs.io/en/stable/extensions/patterns-and-principles/
	- https://github.com/microsoft/vscode-extension-samples/blob/main/webview-sample/src/extension.ts
	*/
	async dispose() {
		this.log("Disposing ClineProvider...")
		await this.removeClineFromStack()
		this.log("Cleared task")

		if (this.view && "dispose" in this.view) {
			this.view.dispose()
			this.log("Disposed webview")
		}

		while (this.disposables.length) {
			const x = this.disposables.pop()

			if (x) {
				x.dispose()
			}
		}

		this._workspaceTracker?.dispose()
		this._workspaceTracker = undefined
		await this.mcpHub?.unregisterClient()
		this.mcpHub = undefined
		this.customModesManager?.dispose()
		this.log("Disposed all disposables")
		ClineProvider.activeInstances.delete(this)

		// Unregister from McpServerManager
		McpServerManager.unregisterProvider(this)
	}

	public static getVisibleInstance(): ClineProvider | undefined {
		return findLast(Array.from(this.activeInstances), (instance) => instance.view?.visible === true)
	}

	public static async getInstance(): Promise<ClineProvider | undefined> {
		let visibleProvider = ClineProvider.getVisibleInstance()

		// If no visible provider, try to show the sidebar view
		if (!visibleProvider) {
			await vscode.commands.executeCommand("roo-cline.SidebarProvider.focus")
			// Wait briefly for the view to become visible
			await delay(100)
			visibleProvider = ClineProvider.getVisibleInstance()
		}

		// If still no visible provider, return
		if (!visibleProvider) {
			return
		}

		return visibleProvider
	}

	public static async isActiveTask(): Promise<boolean> {
		const visibleProvider = await ClineProvider.getInstance()
		if (!visibleProvider) {
			return false
		}

		// check if there is a cline instance in the stack (if this provider has an active task)
		if (visibleProvider.getCurrentCline()) {
			return true
		}

		return false
	}

	public static async handleCodeAction(
		command: string,
		promptType: keyof typeof ACTION_NAMES,
		params: Record<string, string | any[]>,
	): Promise<void> {
		// Capture telemetry for code action usage
		telemetryService.captureCodeActionUsed(promptType)

		const visibleProvider = await ClineProvider.getInstance()

		if (!visibleProvider) {
			return
		}

		const { customSupportPrompts } = await visibleProvider.getState()

		const prompt = supportPrompt.create(promptType, params, customSupportPrompts)

		if (command.endsWith("addToContext")) {
			await visibleProvider.postMessageToWebview({
				type: "invoke",
				invoke: "setChatBoxMessage",
				text: prompt,
			})

			return
		}

		if (visibleProvider.getCurrentCline() && command.endsWith("InCurrentTask")) {
			await visibleProvider.postMessageToWebview({ type: "invoke", invoke: "sendMessage", text: prompt })
			return
		}

		await visibleProvider.initClineWithTask(prompt)
	}

	public static async handleTerminalAction(
		command: string,
		promptType: "TERMINAL_ADD_TO_CONTEXT" | "TERMINAL_FIX" | "TERMINAL_EXPLAIN",
		params: Record<string, string | any[]>,
	): Promise<void> {
		// Capture telemetry for terminal action usage
		telemetryService.captureCodeActionUsed(promptType)
		const visibleProvider = await ClineProvider.getInstance()
		if (!visibleProvider) {
			return
		}

		const { customSupportPrompts } = await visibleProvider.getState()

		const prompt = supportPrompt.create(promptType, params, customSupportPrompts)

		if (command.endsWith("AddToContext")) {
			await visibleProvider.postMessageToWebview({
				type: "invoke",
				invoke: "setChatBoxMessage",
				text: prompt,
			})
			return
		}

		if (visibleProvider.getCurrentCline() && command.endsWith("InCurrentTask")) {
			await visibleProvider.postMessageToWebview({
				type: "invoke",
				invoke: "sendMessage",
				text: prompt,
			})
			return
		}

		await visibleProvider.initClineWithTask(prompt)
	}

	async resolveWebviewView(webviewView: vscode.WebviewView | vscode.WebviewPanel) {
		this.log("Resolving webview view")

		if (!this.contextProxy.isInitialized) {
			await this.contextProxy.initialize()
		}

		this.view = webviewView

		// Set panel reference according to webview type
		if ("onDidChangeViewState" in webviewView) {
			// Tag page type
			setPanel(webviewView, "tab")
		} else if ("onDidChangeVisibility" in webviewView) {
			// Sidebar Type
			setPanel(webviewView, "sidebar")
		}

		// Initialize out-of-scope variables that need to recieve persistent global state values
		this.getState().then(
			({
				soundEnabled,
				terminalShellIntegrationTimeout,
				terminalCommandDelay,
				terminalZshClearEolMark,
				terminalZshOhMy,
				terminalZshP10k,
				terminalPowershellCounter,
				terminalZdotdir,
			}) => {
				setSoundEnabled(soundEnabled ?? false)
				Terminal.setShellIntegrationTimeout(
					terminalShellIntegrationTimeout ?? TERMINAL_SHELL_INTEGRATION_TIMEOUT,
				)
				Terminal.setCommandDelay(terminalCommandDelay ?? 0)
				Terminal.setTerminalZshClearEolMark(terminalZshClearEolMark ?? true)
				Terminal.setTerminalZshOhMy(terminalZshOhMy ?? false)
				Terminal.setTerminalZshP10k(terminalZshP10k ?? false)
				Terminal.setPowershellCounter(terminalPowershellCounter ?? false)
				Terminal.setTerminalZdotdir(terminalZdotdir ?? false)
			},
		)

		// Initialize tts enabled state
		this.getState().then(({ ttsEnabled }) => {
			setTtsEnabled(ttsEnabled ?? false)
		})

		// Initialize tts speed state
		this.getState().then(({ ttsSpeed }) => {
			setTtsSpeed(ttsSpeed ?? 1)
		})

		webviewView.webview.options = {
			// Allow scripts in the webview
			enableScripts: true,
			localResourceRoots: [this.contextProxy.extensionUri],
		}

		webviewView.webview.html =
			this.contextProxy.extensionMode === vscode.ExtensionMode.Development
				? await this.getHMRHtmlContent(webviewView.webview)
				: this.getHtmlContent(webviewView.webview)

		// Sets up an event listener to listen for messages passed from the webview view context
		// and executes code based on the message that is recieved
		this.setWebviewMessageListener(webviewView.webview)

		// Logs show up in bottom panel > Debug Console
		//console.log("registering listener")

		// Listen for when the panel becomes visible
		// https://github.com/microsoft/vscode-discussions/discussions/840
		if ("onDidChangeViewState" in webviewView) {
			// WebviewView and WebviewPanel have all the same properties except for this visibility listener
			// panel
			webviewView.onDidChangeViewState(
				() => {
					if (this.view?.visible) {
						this.postMessageToWebview({ type: "action", action: "didBecomeVisible" })
					}
				},
				null,
				this.disposables,
			)
		} else if ("onDidChangeVisibility" in webviewView) {
			// sidebar
			webviewView.onDidChangeVisibility(
				() => {
					if (this.view?.visible) {
						this.postMessageToWebview({ type: "action", action: "didBecomeVisible" })
					}
				},
				null,
				this.disposables,
			)
		}

		// Listen for when the view is disposed
		// This happens when the user closes the view or when the view is closed programmatically
		webviewView.onDidDispose(
			async () => {
				await this.dispose()
			},
			null,
			this.disposables,
		)

		// Listen for when color changes
		vscode.workspace.onDidChangeConfiguration(
			async (e) => {
				if (e && e.affectsConfiguration("workbench.colorTheme")) {
					// Sends latest theme name to webview
					await this.postMessageToWebview({ type: "theme", text: JSON.stringify(await getTheme()) })
				}
			},
			null,
			this.disposables,
		)

		// If the extension is starting a new session, clear previous task state.
		await this.removeClineFromStack()

		this.log("Webview view resolved")
	}

	public async initClineWithSubTask(parent: Cline, task?: string, images?: string[]) {
		return this.initClineWithTask(task, images, parent)
	}

	// When initializing a new task, (not from history but from a tool command
	// new_task) there is no need to remove the previouse task since the new
	// task is a subtask of the previous one, and when it finishes it is removed
	// from the stack and the caller is resumed in this way we can have a chain
	// of tasks, each one being a sub task of the previous one until the main
	// task is finished.
	public async initClineWithTask(
		task?: string,
		images?: string[],
		parentTask?: Cline,
		options: Partial<
			Pick<
				ClineOptions,
				| "customInstructions"
				| "enableDiff"
				| "enableCheckpoints"
				| "fuzzyMatchThreshold"
				| "consecutiveMistakeLimit"
				| "experiments"
			>
		> = {},
	) {
		const {
			apiConfiguration,
			customModePrompts,
			diffEnabled: enableDiff,
			enableCheckpoints,
			fuzzyMatchThreshold,
			mode,
			customInstructions: globalInstructions,
			experiments,
		} = await this.getState()

		const modePrompt = customModePrompts?.[mode] as PromptComponent
		const effectiveInstructions = [globalInstructions, modePrompt?.customInstructions].filter(Boolean).join("\n\n")

		const cline = new Cline({
			provider: this,
			apiConfiguration,
			customInstructions: effectiveInstructions,
			enableDiff,
			enableCheckpoints,
			fuzzyMatchThreshold,
			task,
			images,
			experiments,
			rootTask: this.clineStack.length > 0 ? this.clineStack[0] : undefined,
			parentTask,
			taskNumber: this.clineStack.length + 1,
			onCreated: (cline) => this.emit("clineCreated", cline),
			...options,
		})

		await this.addClineToStack(cline)

		this.log(
			`[subtasks] ${cline.parentTask ? "child" : "parent"} task ${cline.taskId}.${cline.instanceId} instantiated`,
		)

		return cline
	}

	public async initClineWithHistoryItem(historyItem: HistoryItem & { rootTask?: Cline; parentTask?: Cline }) {
		await this.removeClineFromStack()

		const {
			apiConfiguration,
			customModePrompts,
			diffEnabled: enableDiff,
			enableCheckpoints,
			fuzzyMatchThreshold,
			mode,
			customInstructions: globalInstructions,
			experiments,
		} = await this.getState()

		const modePrompt = customModePrompts?.[mode] as PromptComponent
		const effectiveInstructions = [globalInstructions, modePrompt?.customInstructions].filter(Boolean).join("\n\n")

		const cline = new Cline({
			provider: this,
			apiConfiguration,
			customInstructions: effectiveInstructions,
			enableDiff,
			enableCheckpoints,
			fuzzyMatchThreshold,
			historyItem,
			experiments,
			rootTask: historyItem.rootTask,
			parentTask: historyItem.parentTask,
			taskNumber: historyItem.number,
			onCreated: (cline) => this.emit("clineCreated", cline),
		})

		await this.addClineToStack(cline)
		this.log(
			`[subtasks] ${cline.parentTask ? "child" : "parent"} task ${cline.taskId}.${cline.instanceId} instantiated`,
		)
		return cline
	}

	public async postMessageToWebview(message: ExtensionMessage) {
		await this.view?.webview.postMessage(message)
	}

	private async getHMRHtmlContent(webview: vscode.Webview): Promise<string> {
		// Try to read the port from the file
		let localPort = "5173" // Default fallback
		try {
			const fs = require("fs")
			const path = require("path")
			const portFilePath = path.resolve(__dirname, "../.vite-port")

			if (fs.existsSync(portFilePath)) {
				localPort = fs.readFileSync(portFilePath, "utf8").trim()
				console.log(`[ClineProvider:Vite] Using Vite server port from ${portFilePath}: ${localPort}`)
			} else {
				console.log(
					`[ClineProvider:Vite] Port file not found at ${portFilePath}, using default port: ${localPort}`,
				)
			}
		} catch (err) {
			console.error("[ClineProvider:Vite] Failed to read Vite port file:", err)
			// Continue with default port if file reading fails
		}

		const localServerUrl = `localhost:${localPort}`

		// Check if local dev server is running.
		try {
			await axios.get(`http://${localServerUrl}`)
		} catch (error) {
			vscode.window.showErrorMessage(t("common:errors.hmr_not_running"))

			return this.getHtmlContent(webview)
		}

		const nonce = getNonce()

		const stylesUri = getUri(webview, this.contextProxy.extensionUri, [
			"webview-ui",
			"build",
			"assets",
			"index.css",
		])

		const codiconsUri = getUri(webview, this.contextProxy.extensionUri, [
			"node_modules",
			"@vscode",
			"codicons",
			"dist",
			"codicon.css",
		])

		const materialIconsUri = getUri(webview, this.contextProxy.extensionUri, [
			"node_modules",
			"vscode-material-icons",
			"generated",
			"icons",
		])

		const imagesUri = getUri(webview, this.contextProxy.extensionUri, ["assets", "images"])

		const file = "src/index.tsx"
		const scriptUri = `http://${localServerUrl}/${file}`

		const reactRefresh = /*html*/ `
			<script nonce="${nonce}" type="module">
				import RefreshRuntime from "http://localhost:${localPort}/@react-refresh"
				RefreshRuntime.injectIntoGlobalHook(window)
				window.$RefreshReg$ = () => {}
				window.$RefreshSig$ = () => (type) => type
				window.__vite_plugin_react_preamble_installed__ = true
			</script>
		`

		const csp = [
			"default-src 'none'",
			`font-src ${webview.cspSource}`,
			`style-src ${webview.cspSource} 'unsafe-inline' https://* http://${localServerUrl} http://0.0.0.0:${localPort}`,
			`img-src ${webview.cspSource} data:`,
			`script-src 'unsafe-eval' ${webview.cspSource} https://* https://*.posthog.com http://${localServerUrl} http://0.0.0.0:${localPort} 'nonce-${nonce}'`,
			`connect-src https://* https://*.posthog.com ws://${localServerUrl} ws://0.0.0.0:${localPort} http://${localServerUrl} http://0.0.0.0:${localPort}`,
		]

		return /*html*/ `
			<!DOCTYPE html>
			<html lang="en">
				<head>
					<meta charset="utf-8">
					<meta name="viewport" content="width=device-width,initial-scale=1,shrink-to-fit=no">
					<meta http-equiv="Content-Security-Policy" content="${csp.join("; ")}">
					<link rel="stylesheet" type="text/css" href="${stylesUri}">
					<link href="${codiconsUri}" rel="stylesheet" />
					<script nonce="${nonce}">
						window.IMAGES_BASE_URI = "${imagesUri}"
						window.MATERIAL_ICONS_BASE_URI = "${materialIconsUri}"
					</script>
					<title>Roo Code</title>
				</head>
				<body>
					<div id="root"></div>
					${reactRefresh}
					<script type="module" src="${scriptUri}"></script>
				</body>
			</html>
		`
	}

	/**
	 * Defines and returns the HTML that should be rendered within the webview panel.
	 *
	 * @remarks This is also the place where references to the React webview build files
	 * are created and inserted into the webview HTML.
	 *
	 * @param webview A reference to the extension webview
	 * @param extensionUri The URI of the directory containing the extension
	 * @returns A template string literal containing the HTML that should be
	 * rendered within the webview panel
	 */
	private getHtmlContent(webview: vscode.Webview): string {
		// Get the local path to main script run in the webview,
		// then convert it to a uri we can use in the webview.

		// The CSS file from the React build output
		const stylesUri = getUri(webview, this.contextProxy.extensionUri, [
			"webview-ui",
			"build",
			"assets",
			"index.css",
		])
		// The JS file from the React build output
		const scriptUri = getUri(webview, this.contextProxy.extensionUri, ["webview-ui", "build", "assets", "index.js"])

		// The codicon font from the React build output
		// https://github.com/microsoft/vscode-extension-samples/blob/main/webview-codicons-sample/src/extension.ts
		// we installed this package in the extension so that we can access it how its intended from the extension (the font file is likely bundled in vscode), and we just import the css fileinto our react app we don't have access to it
		// don't forget to add font-src ${webview.cspSource};
		const codiconsUri = getUri(webview, this.contextProxy.extensionUri, [
			"node_modules",
			"@vscode",
			"codicons",
			"dist",
			"codicon.css",
		])

		// The material icons from the React build output
		const materialIconsUri = getUri(webview, this.contextProxy.extensionUri, [
			"node_modules",
			"vscode-material-icons",
			"generated",
			"icons",
		])

		const imagesUri = getUri(webview, this.contextProxy.extensionUri, ["assets", "images"])

		// const scriptUri = webview.asWebviewUri(vscode.Uri.joinPath(this._extensionUri, "assets", "main.js"))

		// const styleResetUri = webview.asWebviewUri(vscode.Uri.joinPath(this._extensionUri, "assets", "reset.css"))
		// const styleVSCodeUri = webview.asWebviewUri(vscode.Uri.joinPath(this._extensionUri, "assets", "vscode.css"))

		// // Same for stylesheet
		// const stylesheetUri = webview.asWebviewUri(vscode.Uri.joinPath(this._extensionUri, "assets", "main.css"))

		// Use a nonce to only allow a specific script to be run.
		/*
		content security policy of your webview to only allow scripts that have a specific nonce
		create a content security policy meta tag so that only loading scripts with a nonce is allowed
		As your extension grows you will likely want to add custom styles, fonts, and/or images to your webview. If you do, you will need to update the content security policy meta tag to explicity allow for these resources. E.g.
				<meta http-equiv="Content-Security-Policy" content="default-src 'none'; style-src ${webview.cspSource}; font-src ${webview.cspSource}; img-src ${webview.cspSource} https:; script-src 'nonce-${nonce}';">
		- 'unsafe-inline' is required for styles due to vscode-webview-toolkit's dynamic style injection
		- since we pass base64 images to the webview, we need to specify img-src ${webview.cspSource} data:;

		in meta tag we add nonce attribute: A cryptographic nonce (only used once) to allow scripts. The server must generate a unique nonce value each time it transmits a policy. It is critical to provide a nonce that cannot be guessed as bypassing a resource's policy is otherwise trivial.
		*/
		const nonce = getNonce()

		// Tip: Install the es6-string-html VS Code extension to enable code highlighting below
		return /*html*/ `
        <!DOCTYPE html>
        <html lang="en">
          <head>
            <meta charset="utf-8">
            <meta name="viewport" content="width=device-width,initial-scale=1,shrink-to-fit=no">
            <meta name="theme-color" content="#000000">
            <meta http-equiv="Content-Security-Policy" content="default-src 'none'; font-src ${webview.cspSource}; style-src ${webview.cspSource} 'unsafe-inline'; img-src ${webview.cspSource} data:; script-src 'nonce-${nonce}' https://us-assets.i.posthog.com; connect-src https://openrouter.ai https://api.requesty.ai https://us.i.posthog.com https://us-assets.i.posthog.com;">
            <link rel="stylesheet" type="text/css" href="${stylesUri}">
			<link href="${codiconsUri}" rel="stylesheet" />
			<script nonce="${nonce}">
				window.IMAGES_BASE_URI = "${imagesUri}"
				window.MATERIAL_ICONS_BASE_URI = "${materialIconsUri}"
			</script>
            <title>Roo Code</title>
          </head>
          <body>
            <noscript>You need to enable JavaScript to run this app.</noscript>
            <div id="root"></div>
            <script nonce="${nonce}" type="module" src="${scriptUri}"></script>
          </body>
        </html>
      `
	}

	/**
	 * Sets up an event listener to listen for messages passed from the webview context and
	 * executes code based on the message that is recieved.
	 *
	 * @param webview A reference to the extension webview
	 */
	private setWebviewMessageListener(webview: vscode.Webview) {
		const onReceiveMessage = async (message: WebviewMessage) =>
			webviewMessageHandler(this, message, this.marketplaceManager)

		webview.onDidReceiveMessage(onReceiveMessage, null, this.disposables)
	}

	/**
	 * Handle switching to a new mode, including updating the associated API configuration
	 * @param newMode The mode to switch to
	 */
	public async handleModeSwitch(newMode: Mode) {
		// Capture mode switch telemetry event
		const cline = this.getCurrentCline()

		if (cline) {
			telemetryService.captureModeSwitch(cline.taskId, newMode)
			cline.emit("taskModeSwitched", cline.taskId, newMode)
		}

		await this.updateGlobalState("mode", newMode)

		// Load the saved API config for the new mode if it exists
		const savedConfigId = await this.providerSettingsManager.getModeConfigId(newMode)
		const listApiConfig = await this.providerSettingsManager.listConfig()

		// Update listApiConfigMeta first to ensure UI has latest data
		await this.updateGlobalState("listApiConfigMeta", listApiConfig)

		// If this mode has a saved config, use it
		if (savedConfigId) {
			const config = listApiConfig?.find((c) => c.id === savedConfigId)

			if (config?.name) {
				const apiConfig = await this.providerSettingsManager.loadConfig(config.name)

				await Promise.all([
					this.updateGlobalState("currentApiConfigName", config.name),
					this.updateApiConfiguration(apiConfig),
				])
			}
		} else {
			// If no saved config for this mode, save current config as default
			const currentApiConfigName = this.getGlobalState("currentApiConfigName")

			if (currentApiConfigName) {
				const config = listApiConfig?.find((c) => c.name === currentApiConfigName)

				if (config?.id) {
					await this.providerSettingsManager.setModeConfig(newMode, config.id)
				}
			}
		}

		await this.postStateToWebview()
	}

	async updateApiConfiguration(providerSettings: ProviderSettings) {
		// Update mode's default config.
		const { mode } = await this.getState()

		if (mode) {
			const currentApiConfigName = this.getGlobalState("currentApiConfigName")
			const listApiConfig = await this.providerSettingsManager.listConfig()
			const config = listApiConfig?.find((c) => c.name === currentApiConfigName)

			if (config?.id) {
				await this.providerSettingsManager.setModeConfig(mode, config.id)
			}
		}

		await this.contextProxy.setProviderSettings(providerSettings)

		if (this.getCurrentCline()) {
			this.getCurrentCline()!.api = buildApiHandler(providerSettings)
		}
	}

	async cancelTask() {
		const cline = this.getCurrentCline()

		if (!cline) {
			return
		}

		console.log(`[subtasks] cancelling task ${cline.taskId}.${cline.instanceId}`)

		const { historyItem } = await this.getTaskWithId(cline.taskId)
		// Preserve parent and root task information for history item.
		const rootTask = cline.rootTask
		const parentTask = cline.parentTask

		cline.abortTask()

		await pWaitFor(
			() =>
				this.getCurrentCline()! === undefined ||
				this.getCurrentCline()!.isStreaming === false ||
				this.getCurrentCline()!.didFinishAbortingStream ||
				// If only the first chunk is processed, then there's no
				// need to wait for graceful abort (closes edits, browser,
				// etc).
				this.getCurrentCline()!.isWaitingForFirstChunk,
			{
				timeout: 3_000,
			},
		).catch(() => {
			console.error("Failed to abort task")
		})

		if (this.getCurrentCline()) {
			// 'abandoned' will prevent this Cline instance from affecting
			// future Cline instances. This may happen if its hanging on a
			// streaming request.
			this.getCurrentCline()!.abandoned = true
		}

		// Clears task again, so we need to abortTask manually above.
		await this.initClineWithHistoryItem({ ...historyItem, rootTask, parentTask })
	}

	async updateCustomInstructions(instructions?: string) {
		// User may be clearing the field.
		await this.updateGlobalState("customInstructions", instructions || undefined)

		if (this.getCurrentCline()) {
			this.getCurrentCline()!.customInstructions = instructions || undefined
		}

		await this.postStateToWebview()
	}

	// MCP

	async ensureMcpServersDirectoryExists(): Promise<string> {
		// Get platform-specific application data directory
		let mcpServersDir: string
		if (process.platform === "win32") {
			// Windows: %APPDATA%\Roo-Code\MCP
			mcpServersDir = path.join(os.homedir(), "AppData", "Roaming", "Roo-Code", "MCP")
		} else if (process.platform === "darwin") {
			// macOS: ~/Documents/Cline/MCP
			mcpServersDir = path.join(os.homedir(), "Documents", "Cline", "MCP")
		} else {
			// Linux: ~/.local/share/Cline/MCP
			mcpServersDir = path.join(os.homedir(), ".local", "share", "Roo-Code", "MCP")
		}

		try {
			await fs.mkdir(mcpServersDir, { recursive: true })
		} catch (error) {
			// Fallback to a relative path if directory creation fails
			return path.join(os.homedir(), ".roo-code", "mcp")
		}
		return mcpServersDir
	}

	async ensureSettingsDirectoryExists(): Promise<string> {
		const { getSettingsDirectoryPath } = await import("../../shared/storagePathManager")
		const globalStoragePath = this.contextProxy.globalStorageUri.fsPath
		return getSettingsDirectoryPath(globalStoragePath)
	}

	// OpenRouter

	async handleOpenRouterCallback(code: string) {
		let { apiConfiguration, currentApiConfigName } = await this.getState()

		let apiKey: string
		try {
			const baseUrl = apiConfiguration.openRouterBaseUrl || "https://openrouter.ai/api/v1"
			// Extract the base domain for the auth endpoint
			const baseUrlDomain = baseUrl.match(/^(https?:\/\/[^\/]+)/)?.[1] || "https://openrouter.ai"
			const response = await axios.post(`${baseUrlDomain}/api/v1/auth/keys`, { code })
			if (response.data && response.data.key) {
				apiKey = response.data.key
			} else {
				throw new Error("Invalid response from OpenRouter API")
			}
		} catch (error) {
			this.log(
				`Error exchanging code for API key: ${JSON.stringify(error, Object.getOwnPropertyNames(error), 2)}`,
			)
			throw error
		}

		const newConfiguration: ApiConfiguration = {
			...apiConfiguration,
			apiProvider: "openrouter",
			openRouterApiKey: apiKey,
			openRouterModelId: apiConfiguration?.openRouterModelId || openRouterDefaultModelId,
		}

		await this.upsertApiConfiguration(currentApiConfigName, newConfiguration)
	}

	// Glama

	async handleGlamaCallback(code: string) {
		let apiKey: string
		try {
			const response = await axios.post("https://glama.ai/api/gateway/v1/auth/exchange-code", { code })
			if (response.data && response.data.apiKey) {
				apiKey = response.data.apiKey
			} else {
				throw new Error("Invalid response from Glama API")
			}
		} catch (error) {
			this.log(
				`Error exchanging code for API key: ${JSON.stringify(error, Object.getOwnPropertyNames(error), 2)}`,
			)
			throw error
		}

		const { apiConfiguration, currentApiConfigName } = await this.getState()

		const newConfiguration: ApiConfiguration = {
			...apiConfiguration,
			apiProvider: "glama",
			glamaApiKey: apiKey,
			glamaModelId: apiConfiguration?.glamaModelId || glamaDefaultModelId,
		}

		await this.upsertApiConfiguration(currentApiConfigName, newConfiguration)
	}

	// Requesty

	async handleRequestyCallback(code: string) {
		let { apiConfiguration, currentApiConfigName } = await this.getState()

		const newConfiguration: ApiConfiguration = {
			...apiConfiguration,
			apiProvider: "requesty",
			requestyApiKey: code,
			requestyModelId: apiConfiguration?.requestyModelId || requestyDefaultModelId,
		}

		await this.upsertApiConfiguration(currentApiConfigName, newConfiguration)
	}

	// Save configuration

	async upsertApiConfiguration(configName: string, apiConfiguration: ApiConfiguration) {
		try {
			await this.providerSettingsManager.saveConfig(configName, apiConfiguration)
			const listApiConfig = await this.providerSettingsManager.listConfig()

			await Promise.all([
				this.updateGlobalState("listApiConfigMeta", listApiConfig),
				this.updateApiConfiguration(apiConfiguration),
				this.updateGlobalState("currentApiConfigName", configName),
			])

			await this.postStateToWebview()
		} catch (error) {
			this.log(
				`Error create new api configuration: ${JSON.stringify(error, Object.getOwnPropertyNames(error), 2)}`,
			)
			vscode.window.showErrorMessage(t("common:errors.create_api_config"))
		}
	}

	// Task history

	async getTaskWithId(id: string): Promise<{
		historyItem: HistoryItem
		taskDirPath: string
		apiConversationHistoryFilePath: string
		uiMessagesFilePath: string
		apiConversationHistory: Anthropic.MessageParam[]
	}> {
		const history = this.getGlobalState("taskHistory") ?? []
		const historyItem = history.find((item) => item.id === id)

		if (historyItem) {
			const { getTaskDirectoryPath } = await import("../../shared/storagePathManager")
			const globalStoragePath = this.contextProxy.globalStorageUri.fsPath
			const taskDirPath = await getTaskDirectoryPath(globalStoragePath, id)
			const apiConversationHistoryFilePath = path.join(taskDirPath, GlobalFileNames.apiConversationHistory)
			const uiMessagesFilePath = path.join(taskDirPath, GlobalFileNames.uiMessages)
			const fileExists = await fileExistsAtPath(apiConversationHistoryFilePath)

			if (fileExists) {
				const apiConversationHistory = JSON.parse(await fs.readFile(apiConversationHistoryFilePath, "utf8"))

				return {
					historyItem,
					taskDirPath,
					apiConversationHistoryFilePath,
					uiMessagesFilePath,
					apiConversationHistory,
				}
			}
		}

		// if we tried to get a task that doesn't exist, remove it from state
		// FIXME: this seems to happen sometimes when the json file doesnt save to disk for some reason
		await this.deleteTaskFromState(id)
		throw new Error("Task not found")
	}

	async showTaskWithId(id: string) {
		if (id !== this.getCurrentCline()?.taskId) {
			// Non-current task.
			const { historyItem } = await this.getTaskWithId(id)
			await this.initClineWithHistoryItem(historyItem) // Clears existing task.
		}

		await this.postMessageToWebview({ type: "action", action: "chatButtonClicked" })
	}

	async exportTaskWithId(id: string) {
		const { historyItem, apiConversationHistory } = await this.getTaskWithId(id)
		await downloadTask(historyItem.ts, apiConversationHistory)
	}

	// this function deletes a task from task hidtory, and deletes it's checkpoints and delete the task folder
	async deleteTaskWithId(id: string) {
		try {
			// get the task directory full path
			const { taskDirPath } = await this.getTaskWithId(id)

			// remove task from stack if it's the current task
			if (id === this.getCurrentCline()?.taskId) {
				// if we found the taskid to delete - call finish to abort this task and allow a new task to be started,
				// if we are deleting a subtask and parent task is still waiting for subtask to finish - it allows the parent to resume (this case should neve exist)
				await this.finishSubTask(t("common:tasks.deleted"))
			}

			// delete task from the task history state
			await this.deleteTaskFromState(id)

			// Delete associated shadow repository or branch.
			// TODO: Store `workspaceDir` in the `HistoryItem` object.
			const globalStorageDir = this.contextProxy.globalStorageUri.fsPath
			const workspaceDir = this.cwd

			try {
				await ShadowCheckpointService.deleteTask({ taskId: id, globalStorageDir, workspaceDir })
			} catch (error) {
				console.error(
					`[deleteTaskWithId${id}] failed to delete associated shadow repository or branch: ${error instanceof Error ? error.message : String(error)}`,
				)
			}

			// delete the entire task directory including checkpoints and all content
			try {
				await fs.rm(taskDirPath, { recursive: true, force: true })
				console.log(`[deleteTaskWithId${id}] removed task directory`)
			} catch (error) {
				console.error(
					`[deleteTaskWithId${id}] failed to remove task directory: ${error instanceof Error ? error.message : String(error)}`,
				)
			}
		} catch (error) {
			// If task is not found, just remove it from state
			if (error instanceof Error && error.message === "Task not found") {
				await this.deleteTaskFromState(id)
				return
			}
			throw error
		}
	}

	async deleteTaskFromState(id: string) {
		const taskHistory = this.getGlobalState("taskHistory") ?? []
		const updatedTaskHistory = taskHistory.filter((task) => task.id !== id)
		await this.updateGlobalState("taskHistory", updatedTaskHistory)
		await this.postStateToWebview()
	}

	async postStateToWebview() {
		const state = await this.getStateToPostToWebview()
		this.postMessageToWebview({ type: "state", state })
	}

	/**
	 * Checks if there is a file-based system prompt override for the given mode
	 */
	async hasFileBasedSystemPromptOverride(mode: Mode): Promise<boolean> {
		const promptFilePath = getSystemPromptFilePath(this.cwd, mode)
		return await fileExistsAtPath(promptFilePath)
	}

	async getStateToPostToWebview() {
		const {
			apiConfiguration,
			lastShownAnnouncementId,
			customInstructions,
			alwaysAllowReadOnly,
			alwaysAllowReadOnlyOutsideWorkspace,
			alwaysAllowWrite,
			alwaysAllowWriteOutsideWorkspace,
			alwaysAllowExecute,
			alwaysAllowBrowser,
			alwaysAllowMcp,
			alwaysAllowModeSwitch,
			alwaysAllowSubtasks,
			soundEnabled,
			ttsEnabled,
			ttsSpeed,
			diffEnabled,
			enableCheckpoints,
			taskHistory,
			soundVolume,
			browserViewportSize,
			screenshotQuality,
			remoteBrowserHost,
			remoteBrowserEnabled,
			cachedChromeHostUrl,
			writeDelayMs,
			terminalOutputLineLimit,
			terminalShellIntegrationTimeout,
			terminalCommandDelay,
			terminalPowershellCounter,
			terminalZshClearEolMark,
			terminalZshOhMy,
			terminalZshP10k,
			terminalZdotdir,
			fuzzyMatchThreshold,
			mcpEnabled,
			enableMcpServerCreation,
			alwaysApproveResubmit,
			requestDelaySeconds,
			currentApiConfigName,
			listApiConfigMeta,
			pinnedApiConfigs,
			mode,
			customModePrompts,
			customSupportPrompts,
			enhancementApiConfigId,
			autoApprovalEnabled,
			experiments,
			maxOpenTabsContext,
			maxWorkspaceFiles,
			browserToolEnabled,
			telemetrySetting,
			showRooIgnoredFiles,
			language,
			maxReadFileLine,
<<<<<<< HEAD
			marketplaceSources,
=======
			terminalCompressProgressBar,
			historyPreviewCollapsed,
>>>>>>> 1924e10e
		} = await this.getState()

		const telemetryKey = process.env.POSTHOG_API_KEY
		const machineId = vscode.env.machineId
		const allowedCommands = vscode.workspace.getConfiguration("roo-cline").get<string[]>("allowedCommands") || []
		const cwd = this.cwd

<<<<<<< HEAD
		const marketplaceItems = this.marketplaceManager?.getCurrentItems() || []
=======
		// Check if there's a system prompt override for the current mode
		const currentMode = mode ?? defaultModeSlug
		const hasSystemPromptOverride = await this.hasFileBasedSystemPromptOverride(currentMode)
>>>>>>> 1924e10e

		return {
			version: this.context.extension?.packageJSON?.version ?? "",
			marketplaceItems,
			marketplaceSources: marketplaceSources ?? [],
			apiConfiguration,
			customInstructions,
			alwaysAllowReadOnly: alwaysAllowReadOnly ?? false,
			alwaysAllowReadOnlyOutsideWorkspace: alwaysAllowReadOnlyOutsideWorkspace ?? false,
			alwaysAllowWrite: alwaysAllowWrite ?? false,
			alwaysAllowWriteOutsideWorkspace: alwaysAllowWriteOutsideWorkspace ?? false,
			alwaysAllowExecute: alwaysAllowExecute ?? false,
			alwaysAllowBrowser: alwaysAllowBrowser ?? false,
			alwaysAllowMcp: alwaysAllowMcp ?? false,
			alwaysAllowModeSwitch: alwaysAllowModeSwitch ?? false,
			alwaysAllowSubtasks: alwaysAllowSubtasks ?? false,
			uriScheme: vscode.env.uriScheme,
			currentTaskItem: this.getCurrentCline()?.taskId
				? (taskHistory || []).find((item: HistoryItem) => item.id === this.getCurrentCline()?.taskId)
				: undefined,
			clineMessages: this.getCurrentCline()?.clineMessages || [],
			taskHistory: (taskHistory || [])
				.filter((item: HistoryItem) => item.ts && item.task)
				.sort((a: HistoryItem, b: HistoryItem) => b.ts - a.ts),
			soundEnabled: soundEnabled ?? false,
			ttsEnabled: ttsEnabled ?? false,
			ttsSpeed: ttsSpeed ?? 1.0,
			diffEnabled: diffEnabled ?? true,
			enableCheckpoints: enableCheckpoints ?? true,
			shouldShowAnnouncement:
				telemetrySetting !== "unset" && lastShownAnnouncementId !== this.latestAnnouncementId,
			allowedCommands,
			soundVolume: soundVolume ?? 0.5,
			browserViewportSize: browserViewportSize ?? "900x600",
			screenshotQuality: screenshotQuality ?? 75,
			remoteBrowserHost,
			remoteBrowserEnabled: remoteBrowserEnabled ?? false,
			cachedChromeHostUrl: cachedChromeHostUrl,
			writeDelayMs: writeDelayMs ?? 1000,
			terminalOutputLineLimit: terminalOutputLineLimit ?? 500,
			terminalShellIntegrationTimeout: terminalShellIntegrationTimeout ?? TERMINAL_SHELL_INTEGRATION_TIMEOUT,
			terminalCommandDelay: terminalCommandDelay ?? 0,
			terminalPowershellCounter: terminalPowershellCounter ?? false,
			terminalZshClearEolMark: terminalZshClearEolMark ?? true,
			terminalZshOhMy: terminalZshOhMy ?? false,
			terminalZshP10k: terminalZshP10k ?? false,
			terminalZdotdir: terminalZdotdir ?? false,
			fuzzyMatchThreshold: fuzzyMatchThreshold ?? 1.0,
			mcpEnabled: mcpEnabled ?? true,
			enableMcpServerCreation: enableMcpServerCreation ?? true,
			alwaysApproveResubmit: alwaysApproveResubmit ?? false,
			requestDelaySeconds: requestDelaySeconds ?? 10,
			currentApiConfigName: currentApiConfigName ?? "default",
			listApiConfigMeta: listApiConfigMeta ?? [],
			pinnedApiConfigs: pinnedApiConfigs ?? {},
			mode: mode ?? defaultModeSlug,
			customModePrompts: customModePrompts ?? {},
			customSupportPrompts: customSupportPrompts ?? {},
			enhancementApiConfigId,
			autoApprovalEnabled: autoApprovalEnabled ?? false,
			customModes: await this.customModesManager.getCustomModes(),
			experiments: experiments ?? experimentDefault,
			mcpServers: this.mcpHub?.getAllServers() ?? [],
			maxOpenTabsContext: maxOpenTabsContext ?? 20,
			maxWorkspaceFiles: maxWorkspaceFiles ?? 200,
			cwd,
			browserToolEnabled: browserToolEnabled ?? true,
			telemetrySetting,
			telemetryKey,
			machineId,
			showRooIgnoredFiles: showRooIgnoredFiles ?? true,
			language: language ?? formatLanguage(vscode.env.language),
			renderContext: this.renderContext,
			maxReadFileLine: maxReadFileLine ?? 500,
			settingsImportedAt: this.settingsImportedAt,
			terminalCompressProgressBar: terminalCompressProgressBar ?? true,
			hasSystemPromptOverride,
			historyPreviewCollapsed: historyPreviewCollapsed ?? false,
		}
	}

	/**
	 * Storage
	 * https://dev.to/kompotkot/how-to-use-secretstorage-in-your-vscode-extensions-2hco
	 * https://www.eliostruyf.com/devhack-code-extension-storage-options/
	 */

	async getState() {
		const stateValues = this.contextProxy.getValues()

		const customModes = await this.customModesManager.getCustomModes()

		// Determine apiProvider with the same logic as before.
		const apiProvider: ApiProvider = stateValues.apiProvider ? stateValues.apiProvider : "anthropic"

		// Build the apiConfiguration object combining state values and secrets.
		const providerSettings = this.contextProxy.getProviderSettings()

		// Ensure apiProvider is set properly if not already in state
		if (!providerSettings.apiProvider) {
			providerSettings.apiProvider = apiProvider
		}

		// Return the same structure as before
		return {
			apiConfiguration: providerSettings,
			lastShownAnnouncementId: stateValues.lastShownAnnouncementId,
			customInstructions: stateValues.customInstructions,
			apiModelId: stateValues.apiModelId,
			alwaysAllowReadOnly: stateValues.alwaysAllowReadOnly ?? false,
			alwaysAllowReadOnlyOutsideWorkspace: stateValues.alwaysAllowReadOnlyOutsideWorkspace ?? false,
			alwaysAllowWrite: stateValues.alwaysAllowWrite ?? false,
			alwaysAllowWriteOutsideWorkspace: stateValues.alwaysAllowWriteOutsideWorkspace ?? false,
			alwaysAllowExecute: stateValues.alwaysAllowExecute ?? false,
			alwaysAllowBrowser: stateValues.alwaysAllowBrowser ?? false,
			alwaysAllowMcp: stateValues.alwaysAllowMcp ?? false,
			alwaysAllowModeSwitch: stateValues.alwaysAllowModeSwitch ?? false,
			alwaysAllowSubtasks: stateValues.alwaysAllowSubtasks ?? false,
			taskHistory: stateValues.taskHistory,
			allowedCommands: stateValues.allowedCommands,
			soundEnabled: stateValues.soundEnabled ?? false,
			ttsEnabled: stateValues.ttsEnabled ?? false,
			ttsSpeed: stateValues.ttsSpeed ?? 1.0,
			diffEnabled: stateValues.diffEnabled ?? true,
			enableCheckpoints: stateValues.enableCheckpoints ?? true,
			soundVolume: stateValues.soundVolume,
			browserViewportSize: stateValues.browserViewportSize ?? "900x600",
			screenshotQuality: stateValues.screenshotQuality ?? 75,
			remoteBrowserHost: stateValues.remoteBrowserHost,
			remoteBrowserEnabled: stateValues.remoteBrowserEnabled ?? false,
			cachedChromeHostUrl: stateValues.cachedChromeHostUrl as string | undefined,
			fuzzyMatchThreshold: stateValues.fuzzyMatchThreshold ?? 1.0,
			writeDelayMs: stateValues.writeDelayMs ?? 1000,
			terminalOutputLineLimit: stateValues.terminalOutputLineLimit ?? 500,
			terminalShellIntegrationTimeout:
				stateValues.terminalShellIntegrationTimeout ?? TERMINAL_SHELL_INTEGRATION_TIMEOUT,
			terminalCommandDelay: stateValues.terminalCommandDelay ?? 0,
			terminalPowershellCounter: stateValues.terminalPowershellCounter ?? false,
			terminalZshClearEolMark: stateValues.terminalZshClearEolMark ?? true,
			terminalZshOhMy: stateValues.terminalZshOhMy ?? false,
			terminalZshP10k: stateValues.terminalZshP10k ?? false,
			terminalZdotdir: stateValues.terminalZdotdir ?? false,
			terminalCompressProgressBar: stateValues.terminalCompressProgressBar ?? true,
			mode: stateValues.mode ?? defaultModeSlug,
			language: stateValues.language ?? formatLanguage(vscode.env.language),
			mcpEnabled: stateValues.mcpEnabled ?? true,
			enableMcpServerCreation: stateValues.enableMcpServerCreation ?? true,
			alwaysApproveResubmit: stateValues.alwaysApproveResubmit ?? false,
			requestDelaySeconds: Math.max(5, stateValues.requestDelaySeconds ?? 10),
			currentApiConfigName: stateValues.currentApiConfigName ?? "default",
			listApiConfigMeta: stateValues.listApiConfigMeta ?? [],
			pinnedApiConfigs: stateValues.pinnedApiConfigs ?? {},
			modeApiConfigs: stateValues.modeApiConfigs ?? ({} as Record<Mode, string>),
			customModePrompts: stateValues.customModePrompts ?? {},
			customSupportPrompts: stateValues.customSupportPrompts ?? {},
			enhancementApiConfigId: stateValues.enhancementApiConfigId,
			experiments: stateValues.experiments ?? experimentDefault,
			autoApprovalEnabled: stateValues.autoApprovalEnabled ?? false,
			customModes,
			maxOpenTabsContext: stateValues.maxOpenTabsContext ?? 20,
			maxWorkspaceFiles: stateValues.maxWorkspaceFiles ?? 200,
			openRouterUseMiddleOutTransform: stateValues.openRouterUseMiddleOutTransform ?? true,
			browserToolEnabled: stateValues.browserToolEnabled ?? true,
			telemetrySetting: stateValues.telemetrySetting || "unset",
			showRooIgnoredFiles: stateValues.showRooIgnoredFiles ?? true,
			maxReadFileLine: stateValues.maxReadFileLine ?? 500,
<<<<<<< HEAD
			marketplaceSources: stateValues.marketplaceSources ?? [DEFAULT_MARKETPLACE_SOURCE],
=======
			historyPreviewCollapsed: stateValues.historyPreviewCollapsed ?? false,
>>>>>>> 1924e10e
		}
	}

	async updateTaskHistory(item: HistoryItem): Promise<HistoryItem[]> {
		const history = (this.getGlobalState("taskHistory") as HistoryItem[] | undefined) || []
		const existingItemIndex = history.findIndex((h) => h.id === item.id)

		if (existingItemIndex !== -1) {
			history[existingItemIndex] = item
		} else {
			history.push(item)
		}

		await this.updateGlobalState("taskHistory", history)
		return history
	}

	// ContextProxy

	// @deprecated - Use `ContextProxy#setValue` instead.
	private async updateGlobalState<K extends keyof GlobalState>(key: K, value: GlobalState[K]) {
		await this.contextProxy.setValue(key, value)
	}

	// @deprecated - Use `ContextProxy#getValue` instead.
	private getGlobalState<K extends keyof GlobalState>(key: K) {
		return this.contextProxy.getValue(key)
	}

	public async setValue<K extends keyof RooCodeSettings>(key: K, value: RooCodeSettings[K]) {
		await this.contextProxy.setValue(key, value)
	}

	public getValue<K extends keyof RooCodeSettings>(key: K) {
		return this.contextProxy.getValue(key)
	}

	public getValues() {
		return this.contextProxy.getValues()
	}

	public async setValues(values: RooCodeSettings) {
		await this.contextProxy.setValues(values)
	}

	// cwd

	get cwd() {
		return getWorkspacePath()
	}

	// dev

	async resetState() {
		const answer = await vscode.window.showInformationMessage(
			t("common:confirmation.reset_state"),
			{ modal: true },
			t("common:answers.yes"),
		)

		if (answer !== t("common:answers.yes")) {
			return
		}

		await this.contextProxy.resetAllState()
		await this.providerSettingsManager.resetAllConfigs()
		await this.customModesManager.resetCustomModes()
		await this.removeClineFromStack()
		await this.postStateToWebview()
		await this.postMessageToWebview({ type: "action", action: "chatButtonClicked" })
	}

	// logging

	public log(message: string) {
		this.outputChannel.appendLine(message)
		console.log(message)
	}

	// integration tests

	get viewLaunched() {
		return this.isViewLaunched
	}

	get messages() {
		return this.getCurrentCline()?.clineMessages || []
	}

	// Add public getter
	public getMcpHub(): McpHub | undefined {
		return this.mcpHub
	}

	/**
	 * Set the marketplace manager instance
	 * @param marketplaceManager The marketplace manager instance
	 */
	public setMarketplaceManager(marketplaceManager: MarketplaceManager) {
		this.marketplaceManager = marketplaceManager
	}

	/**
	 * Returns properties to be included in every telemetry event
	 * This method is called by the telemetry service to get context information
	 * like the current mode, API provider, etc.
	 */
	public async getTelemetryProperties(): Promise<Record<string, any>> {
		const { mode, apiConfiguration, language } = await this.getState()
		const appVersion = this.context.extension?.packageJSON?.version
		const vscodeVersion = vscode.version
		const platform = process.platform

		const properties: Record<string, any> = {
			vscodeVersion,
			platform,
		}

		// Add extension version
		if (appVersion) {
			properties.appVersion = appVersion
		}

		// Add language
		if (language) {
			properties.language = language
		}

		// Add current mode
		if (mode) {
			properties.mode = mode
		}

		// Add API provider
		if (apiConfiguration?.apiProvider) {
			properties.apiProvider = apiConfiguration.apiProvider
		}

		// Add model ID if available
		const currentCline = this.getCurrentCline()
		if (currentCline?.api) {
			const { id: modelId } = currentCline.api.getModel()
			if (modelId) {
				properties.modelId = modelId
			}
		}

		if (currentCline?.diffStrategy) {
			properties.diffStrategy = currentCline.diffStrategy.getName()
		}

		return properties
	}
}<|MERGE_RESOLUTION|>--- conflicted
+++ resolved
@@ -1216,12 +1216,9 @@
 			showRooIgnoredFiles,
 			language,
 			maxReadFileLine,
-<<<<<<< HEAD
 			marketplaceSources,
-=======
 			terminalCompressProgressBar,
 			historyPreviewCollapsed,
->>>>>>> 1924e10e
 		} = await this.getState()
 
 		const telemetryKey = process.env.POSTHOG_API_KEY
@@ -1229,13 +1226,10 @@
 		const allowedCommands = vscode.workspace.getConfiguration("roo-cline").get<string[]>("allowedCommands") || []
 		const cwd = this.cwd
 
-<<<<<<< HEAD
 		const marketplaceItems = this.marketplaceManager?.getCurrentItems() || []
-=======
 		// Check if there's a system prompt override for the current mode
 		const currentMode = mode ?? defaultModeSlug
 		const hasSystemPromptOverride = await this.hasFileBasedSystemPromptOverride(currentMode)
->>>>>>> 1924e10e
 
 		return {
 			version: this.context.extension?.packageJSON?.version ?? "",
@@ -1402,11 +1396,8 @@
 			telemetrySetting: stateValues.telemetrySetting || "unset",
 			showRooIgnoredFiles: stateValues.showRooIgnoredFiles ?? true,
 			maxReadFileLine: stateValues.maxReadFileLine ?? 500,
-<<<<<<< HEAD
 			marketplaceSources: stateValues.marketplaceSources ?? [DEFAULT_MARKETPLACE_SOURCE],
-=======
 			historyPreviewCollapsed: stateValues.historyPreviewCollapsed ?? false,
->>>>>>> 1924e10e
 		}
 	}
 
