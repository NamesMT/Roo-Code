import { Anthropic } from "@anthropic-ai/sdk"
import OpenAI, { AzureOpenAI } from "openai"

import {
	ApiHandlerOptions,
	azureOpenAiDefaultApiVersion,
	ModelInfo,
	openAiModelInfoSaneDefaults,
} from "../../shared/api"
import { ApiHandler, SingleCompletionHandler } from "../index"
import { convertToOpenAiMessages } from "../transform/openai-format"
import { convertToR1Format } from "../transform/r1-format"
import { convertToSimpleMessages } from "../transform/simple-format"
import { ApiStream } from "../transform/stream"

export const DEEP_SEEK_DEFAULT_TEMPERATURE = 0.6
const OPENAI_DEFAULT_TEMPERATURE = 0

export class OpenAiHandler implements ApiHandler, SingleCompletionHandler {
	protected options: ApiHandlerOptions
	private client: OpenAI

	constructor(options: ApiHandlerOptions) {
		this.options = options

		const baseURL = this.options.openAiBaseUrl ?? "https://api.openai.com/v1"
		const apiKey = this.options.openAiApiKey ?? "not-provided"
		let urlHost: string

		try {
			urlHost = new URL(this.options.openAiBaseUrl ?? "").host
		} catch (error) {
			// Likely an invalid `openAiBaseUrl`; we're still working on
			// proper settings validation.
			urlHost = ""
		}

		if (urlHost === "azure.com" || urlHost.endsWith(".azure.com") || options.openAiUseAzure) {
			// Azure API shape slightly differs from the core API shape:
			// https://github.com/openai/openai-node?tab=readme-ov-file#microsoft-azure-openai
			this.client = new AzureOpenAI({
				baseURL,
				apiKey,
				apiVersion: this.options.azureApiVersion || azureOpenAiDefaultApiVersion,
			})
		} else {
			this.client = new OpenAI({ baseURL, apiKey })
		}
	}

	async *createMessage(systemPrompt: string, messages: Anthropic.Messages.MessageParam[]): ApiStream {
		const modelInfo = this.getModel().info
		const modelUrl = this.options.openAiBaseUrl ?? ""
		const modelId = this.options.openAiModelId ?? ""

		const deepseekReasoner = modelId.includes("deepseek-reasoner")
		const ark = modelUrl.includes(".volces.com")

		if (this.options.openAiStreamingEnabled ?? true) {
			const systemMessage: OpenAI.Chat.ChatCompletionSystemMessageParam = {
				role: "system",
				content: systemPrompt,
			}

			let convertedMessages
			if (deepseekReasoner) {
				convertedMessages = convertToR1Format([{ role: "user", content: systemPrompt }, ...messages])
			} else if (ark) {
				convertedMessages = [systemMessage, ...convertToSimpleMessages(messages)]
			} else {
				convertedMessages = [systemMessage, ...convertToOpenAiMessages(messages)]
			}

			const requestOptions: OpenAI.Chat.Completions.ChatCompletionCreateParamsStreaming = {
				model: modelId,
<<<<<<< HEAD
				temperature:
					this.options.modelTemperature ??
					(deepseekReasoner ? DEEP_SEEK_DEFAULT_TEMPERATURE : OPENAI_DEFAULT_TEMPERATURE),
				messages: deepseekReasoner
					? convertToR1Format([{ role: "user", content: systemPrompt }, ...messages])
					: [systemMessage, ...convertToOpenAiMessages(messages)],
=======
				temperature: 0,
				messages: convertedMessages,
>>>>>>> d8274aca
				stream: true as const,
				stream_options: { include_usage: true },
			}
			if (this.options.includeMaxTokens) {
				requestOptions.max_tokens = modelInfo.maxTokens
			}

			const stream = await this.client.chat.completions.create(requestOptions)

			for await (const chunk of stream) {
				const delta = chunk.choices[0]?.delta ?? {}

				if (delta.content) {
					yield {
						type: "text",
						text: delta.content,
					}
				}

				if ("reasoning_content" in delta && delta.reasoning_content) {
					yield {
						type: "reasoning",
						text: (delta.reasoning_content as string | undefined) || "",
					}
				}
				if (chunk.usage) {
					yield {
						type: "usage",
						inputTokens: chunk.usage.prompt_tokens || 0,
						outputTokens: chunk.usage.completion_tokens || 0,
					}
				}
			}
		} else {
			// o1 for instance doesnt support streaming, non-1 temp, or system prompt
			const systemMessage: OpenAI.Chat.ChatCompletionUserMessageParam = {
				role: "user",
				content: systemPrompt,
			}

			const requestOptions: OpenAI.Chat.Completions.ChatCompletionCreateParamsNonStreaming = {
				model: modelId,
				messages: deepseekReasoner
					? convertToR1Format([{ role: "user", content: systemPrompt }, ...messages])
					: [systemMessage, ...convertToOpenAiMessages(messages)],
			}

			const response = await this.client.chat.completions.create(requestOptions)

			yield {
				type: "text",
				text: response.choices[0]?.message.content || "",
			}
			yield {
				type: "usage",
				inputTokens: response.usage?.prompt_tokens || 0,
				outputTokens: response.usage?.completion_tokens || 0,
			}
		}
	}

	getModel(): { id: string; info: ModelInfo } {
		return {
			id: this.options.openAiModelId ?? "",
			info: this.options.openAiCustomModelInfo ?? openAiModelInfoSaneDefaults,
		}
	}

	async completePrompt(prompt: string): Promise<string> {
		try {
			const requestOptions: OpenAI.Chat.Completions.ChatCompletionCreateParamsNonStreaming = {
				model: this.getModel().id,
				messages: [{ role: "user", content: prompt }],
			}

			const response = await this.client.chat.completions.create(requestOptions)
			return response.choices[0]?.message.content || ""
		} catch (error) {
			if (error instanceof Error) {
				throw new Error(`OpenAI completion error: ${error.message}`)
			}
			throw error
		}
	}
}<|MERGE_RESOLUTION|>--- conflicted
+++ resolved
@@ -73,17 +73,10 @@
 
 			const requestOptions: OpenAI.Chat.Completions.ChatCompletionCreateParamsStreaming = {
 				model: modelId,
-<<<<<<< HEAD
 				temperature:
 					this.options.modelTemperature ??
 					(deepseekReasoner ? DEEP_SEEK_DEFAULT_TEMPERATURE : OPENAI_DEFAULT_TEMPERATURE),
-				messages: deepseekReasoner
-					? convertToR1Format([{ role: "user", content: systemPrompt }, ...messages])
-					: [systemMessage, ...convertToOpenAiMessages(messages)],
-=======
-				temperature: 0,
 				messages: convertedMessages,
->>>>>>> d8274aca
 				stream: true as const,
 				stream_options: { include_usage: true },
 			}
