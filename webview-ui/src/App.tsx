--- conflicted
+++ resolved
@@ -16,8 +16,6 @@
 import PackageManagerView from "./components/package-manager/PackageManagerView"
 import PromptsView from "./components/prompts/PromptsView"
 import { HumanRelayDialog } from "./components/human-relay/HumanRelayDialog"
-
-
 
 type Tab = "settings" | "history" | "mcp" | "prompts" | "chat" | "packageManager"
 
@@ -119,14 +117,10 @@
 			{tab === "prompts" && <PromptsView onDone={() => switchTab("chat")} />}
 			{tab === "mcp" && <McpView onDone={() => switchTab("chat")} />}
 			{tab === "history" && <HistoryView onDone={() => switchTab("chat")} />}
-<<<<<<< HEAD
-			{tab === "settings" && <SettingsView ref={settingsRef} onDone={() => setTab("chat")} />}
-			{tab === "packageManager" && <PackageManagerView onDone={() => switchTab("chat")} />}
-=======
 			{tab === "settings" && (
 				<SettingsView ref={settingsRef} onDone={() => setTab("chat")} targetSection={currentSection} />
 			)}
->>>>>>> 4bf746d6
+			{tab === "packageManager" && <PackageManagerView onDone={() => switchTab("chat")} />}
 			<ChatView
 				ref={chatViewRef}
 				isHidden={tab !== "chat"}
